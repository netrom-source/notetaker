--- conflicted
+++ resolved
@@ -1106,7 +1106,6 @@
             sc.setContext(QtCore.Qt.ShortcutContext.ApplicationShortcut)
             sc.activated.connect(slot)
 
-<<<<<<< HEAD
     def update_battery_status(self) -> None:
         """Hent data fra UPS HAT'en og opdater labelen."""
         pct, mins = self.ups.status()
@@ -1117,17 +1116,6 @@
         self.battery_label.setText(
             f"Batteri: {pct}% ({hours}t {minutes}m tilbage)"
         )
-=======
-    def keyPressEvent(self, event: QtGui.QKeyEvent) -> None:
-        if event.key() == QtCore.Qt.Key.Key_Escape and not event.isAutoRepeat():
-            self.esc_timer.start(1000)
-        super().keyPressEvent(event)
-
-    def keyReleaseEvent(self, event: QtGui.QKeyEvent) -> None:
-        if event.key() == QtCore.Qt.Key.Key_Escape and self.esc_timer.isActive():
-            self.esc_timer.stop()
-        super().keyReleaseEvent(event)
->>>>>>> 887ad5f2
 
     def eventFilter(self, obj, event):
         """Hold indikatorbjælken synkroniseret ved resize."""
