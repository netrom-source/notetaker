# Notator - en minimalistisk skrivemaskine
# ---------------------------------------
# Denne kode implementerer et simpelt skriveprogram i PyQt6.
# Programmet er designet til at køre på en Raspberry Pi 3a+
# og er derfor holdt så letvægts som muligt.
# Hver del af koden er grundigt kommenteret på dansk
# for at hjælpe både AI og mennesker med at forstå logikken.

import sys
import os
import time
import json
from glob import glob
from PyQt6 import QtWidgets, QtCore, QtGui
from smbus2 import SMBus

# Rodmappen til programmet bruges til at finde resourcer som ikoner.
ROOT_DIR = os.path.dirname(os.path.abspath(__file__))

# Sti til hvor noter gemmes. Altid i ``~/data`` så det er let at finde
# filerne uafhængigt af hvor programmet ligger.
DATA_DIR = os.path.join(os.path.expanduser("~"), "data")
# Session-information lægges samme sted så den genskabes korrekt.
SESSION_FILE = os.path.join(DATA_DIR, "session.json")

# Hjælpefunktion til at vælge en monospace-font.
# Programmet forsøger JetBrains Mono først og falder
# tilbage til Noto Sans Mono eller Iosevka hvis de ikke
# findes på systemet. Dermed sikres ensartet udseende
# selv på minimalistiske installationer som Raspberry Pi.
def pick_mono_font() -> str:
    """Returner navnet på en tilgængelig monospace-font.

    QFontDatabase i Qt6 benytter statiske metoder og kræver at der er
    oprettet en QApplication inden den kan benyttes. Vi antager derfor at
    funktionen først kaldes efter ``QApplication`` er initialiseret.
    """
    families = QtGui.QFontDatabase.families()
    for name in ["JetBrains Mono", "Noto Sans Mono", "Iosevka"]:
        if name in families:
            return name
    return QtGui.QFont().defaultFamily()

# ----- UPS HAT overvågning -----

class UPSMonitor:
    """Læser batterioplysninger fra Waveshare UPS HAT (E) via I2C.

    Registrene er beskrevet i Waveshares dokumentation. Her anvendes
    kun de mest relevante: batteriprocent og den anslåede tid tilbage
    i minutter. Alle adresser er forudsat på I2C-adressen ``0x2d``.
    """

    ADDRESS = 0x2D
    REG_PERCENT_L = 0x24
    REG_PERCENT_H = 0x25
    REG_TIME_L = 0x28  # resterende afladningstid i minutter
    REG_TIME_H = 0x29

    def __init__(self, bus: int = 1) -> None:
        self.bus_num = bus
        try:
            self.bus = SMBus(bus)
        except FileNotFoundError:
            # I2C er ikke aktiveret eller findes ikke
            self.bus = None

    def _read_word(self, reg_l: int, reg_h: int) -> int:
        """Læs to registre og kombiner til et 16-bit tal."""
        if not self.bus:
            raise OSError("Ingen I2C bus")
        low = self.bus.read_byte_data(self.ADDRESS, reg_l)
        high = self.bus.read_byte_data(self.ADDRESS, reg_h)
        return (high << 8) | low

    def status(self) -> tuple[int | None, int | None]:
        """Returner (procent, minutter) eller (None, None) ved fejl."""
        try:
            pct = self._read_word(self.REG_PERCENT_L, self.REG_PERCENT_H)
            mins = self._read_word(self.REG_TIME_L, self.REG_TIME_H)
        except OSError:
            return None, None
        return pct, mins

# Fremhæv Markdown under skrivning
class MarkdownHighlighter(QtGui.QSyntaxHighlighter):
    """En simpel highlighter der viser Markdown-formatering direkte.

    Overskrifter (#, ## osv.) gives automatisk større skriftstørrelse,
    så man kan se hierarkiet uden et separat preview-vindue.
    """

    def __init__(self, parent=None):
        super().__init__(parent)
        self.bold_format = QtGui.QTextCharFormat()
        self.bold_format.setFontWeight(QtGui.QFont.Weight.Bold)

        self.italic_format = QtGui.QTextCharFormat()
        self.italic_format.setFontItalic(True)

        self.heading_format = QtGui.QTextCharFormat()
        self.heading_format.setFontWeight(QtGui.QFont.Weight.Bold)
        self.heading_format.setForeground(QtGui.QBrush(QtGui.QColor("#e0e0e0")))

        # Markdown-symboler (#, *, **) tones ned i en grå farve men skal
        # beholde samme skriftstørrelse som den omkringliggende tekst.
        self.marker_format = QtGui.QTextCharFormat()
        self.marker_format.setForeground(QtGui.QColor("#666"))

        self.quote_format = QtGui.QTextCharFormat()
        self.quote_format.setForeground(QtGui.QColor("#999"))
        self.quote_format.setFontItalic(True)

        self.bullet_format = QtGui.QTextCharFormat()
        self.bullet_format.setForeground(QtGui.QColor("#bbb"))

    def highlightBlock(self, text: str) -> None:
        # **fed**
        bold = QtCore.QRegularExpression(r"\*\*(.+?)\*\*")
        it = bold.globalMatch(text)
        while it.hasNext():
            match = it.next()
            self.setFormat(match.capturedStart(1), match.capturedLength(1), self.bold_format)
            # farv selve **-markørerne svagt
            self.setFormat(match.capturedStart(), 2, self.marker_format)
            self.setFormat(match.capturedEnd() - 2, 2, self.marker_format)

        # *kursiv*
        italic = QtCore.QRegularExpression(r"(?<!\*)\*(?!\s)(.+?)(?<!\s)\*(?!\*)")
        it = italic.globalMatch(text)
        while it.hasNext():
            match = it.next()
            self.setFormat(match.capturedStart(1), match.capturedLength(1), self.italic_format)
            self.setFormat(match.capturedStart(), 1, self.marker_format)
            self.setFormat(match.capturedEnd() - 1, 1, self.marker_format)

        # overskrifter begynder med et eller flere #
        heading = QtCore.QRegularExpression(r"^(#{1,6})\s+(.*)")
        match = heading.match(text)
        if match.hasMatch():
            level = len(match.captured(1))
            fmt = QtGui.QTextCharFormat(self.heading_format)
            base = self.document().defaultFont().pointSizeF()
            # Jo færre #, jo større skrift
            scale = {1: 2.0, 2: 1.7, 3: 1.5, 4: 1.3, 5: 1.2, 6: 1.1}.get(level, 1)
            fmt.setFontPointSize(base * scale)
            self.setFormat(0, len(text), fmt)
            # selve #-symbolerne skal følge samme størrelse og vægt, blot i grå
            marker_fmt = QtGui.QTextCharFormat(fmt)
            marker_fmt.setForeground(self.marker_format.foreground())
            self.setFormat(match.capturedStart(1), level, marker_fmt)

        bullet = QtCore.QRegularExpression(r"^\s*\*\s+(.*)")
        match = bullet.match(text)
        if match.hasMatch():
            self.setFormat(match.capturedStart(), 1, self.bullet_format)
            self.setFormat(match.capturedStart(1), len(match.captured(1)), QtGui.QTextCharFormat())

        quote = QtCore.QRegularExpression(r"^>\s+(.*)")
        match = quote.match(text)
        if match.hasMatch():
            self.setFormat(0, len(text), self.quote_format)
            self.setFormat(0, 1, self.marker_format)

# ----- Hjælpeklasser -----

class NoteTab(QtWidgets.QTextEdit):
    """En teksteditor der kan blokere sletning i Hemmingway-tilstand."""

    typed = QtCore.pyqtSignal()

    def __init__(self, file_path: str, parent=None):
        super().__init__(parent)
        self.file_path = file_path
        # ``auto_name`` angiver om filnavnet er autogenereret. Når brugeren
        # gemmer med et eget navn, sættes denne til ``False`` så autosave ikke
        # skriver tilbage til den gamle sti.
        self.auto_name = True
        self.hemingway = False  # Hvis sand, blokeres sletning og navigation bagud
        # Brug den skrifttype som ``pick_mono_font`` finder. Dermed er vi
        # robuste overfor systemer hvor JetBrains Mono ikke er installeret.
        self.setFont(QtGui.QFont(pick_mono_font(), 10))
        # Mørk baggrund og små marginer i siderne samt tilpassede scrollbars
        self.default_style = (
            "background:#1a1a1a;color:#e6e6e6;"
            "QScrollBar{background:#1a1a1a;border:none;}"
            "QScrollBar::handle{background:#555;border-radius:4px;}"
            "QScrollBar::add-line,QScrollBar::sub-line{width:0;height:0;}"
            "QScrollBar::add-page,QScrollBar::sub-page{background:none;}"
        )
        self.setStyleSheet(self.default_style)
        self.margin = 24
        self.setViewportMargins(self.margin, 0, self.margin, 0)
        self.highlighter = MarkdownHighlighter(self.document())
        # Auto-gem hvert 10. sekund
        self.auto_timer = QtCore.QTimer(self)
        self.auto_timer.timeout.connect(self.auto_save)
        self.auto_timer.start(10000)

    def set_scale(self, factor: float):
        """Opdater margener efter zoom."""
        m = int(self.margin * factor)
        self.setViewportMargins(m, 0, m, 0)

    def auto_save(self):
        """Gem indholdet i filen uden notifikation."""
        if not self.file_path:
            QtWidgets.QMessageBox.warning(
                self,
                "Auto-gem fejlede",
                "Ingen filsti angivet til noten, kan ikke auto-gemme.",
            )
            return
        dirpath = os.path.dirname(self.file_path)
        if dirpath:
            os.makedirs(dirpath, exist_ok=True)
        with open(self.file_path, "w", encoding="utf-8") as f:
            f.write(self.toPlainText())

    def set_blind(self, blind: bool) -> None:
        """Skjul eller vis teksten i editoren."""
        if blind:
            style = self.default_style.replace("color:#e6e6e6", "color:#1a1a1a")
            self.setStyleSheet(style)
        else:
            self.setStyleSheet(self.default_style)

    def keyPressEvent(self, event: QtGui.QKeyEvent):
        if self.hemingway:
            blocked = [
                QtCore.Qt.Key.Key_Backspace,
                QtCore.Qt.Key.Key_Delete,
                QtCore.Qt.Key.Key_Left,
                QtCore.Qt.Key.Key_Up,
            ]
            if event.key() in blocked:
                # Bloker sletning og bevægelse bagud
                return
        super().keyPressEvent(event)
        self.typed.emit()

class TimerWidget(QtWidgets.QLabel):
    """Viser en nedtælling og udsender et signal når tiden er gået.

    Denne klasse fungerer blot som et display: ``start`` sætter et
    antal sekunder og widgetten opdaterer sig selv hvert sekund via en
    intern ``QTimer``. Når nedtællingen rammer nul, udsendes ``timeout``
    så andre dele af programmet kan reagere.
    """
    timeout = QtCore.pyqtSignal()  # Signal der udsendes når tiden er gået

    def __init__(self, parent=None):
        super().__init__(parent)
        self.setAlignment(QtCore.Qt.AlignmentFlag.AlignCenter)
        # Gem fontstørrelse og om timeren kører, så stilen kan opdateres
        # uden at miste farven ved zoom.
        self._font_size = 16
        self._running = False
        self._duration = 0
        self._remaining = 0
        self._timer = QtCore.QTimer(self)
        self._timer.timeout.connect(self._update_time)
        # Ekstra timer der får teksten til at blinke når tiden er gået
        self._blink_anim = None
        self._blinking = False
        self._text_opacity = 1.0
        self.hide()  # Timeren er skjult indtil den startes
        self._update_style()

    @QtCore.pyqtProperty(float)
    def textOpacity(self) -> float:
        return self._text_opacity

    @textOpacity.setter
    def textOpacity(self, value: float) -> None:
        self._text_opacity = value
        self._update_style()

    def start(self, seconds: int):
        """Start en nedtælling på det angivne antal sekunder."""
        # Stop eventuel blinkning fra en tidligere nedtælling
        if self._blink_anim:
            self._blink_anim.stop()
        self.setVisible(True)
        self._duration = seconds
        self._remaining = seconds
        self._blinking = False
        self._update_label()
        # Vis at timeren er aktiv med grøn baggrund
        self._running = True
        self._update_style()
        self._timer.start(1000)  # opdater hvert sekund

    def reset(self):
        """Stop og nulstil timeren."""
        self._timer.stop()
        if self._blink_anim:
            self._blink_anim.stop()
        self.hide()
        # Markér at timeren er stoppet
        self._running = False
        self._blinking = False
        self._update_style()

    def _update_time(self):
        self._remaining -= 1
        if self._remaining <= 0:
            self._finish()
        else:
            self._update_label()

    def _update_label(self):
        mins, secs = divmod(self._remaining, 60)
        self.setText(f"{mins:02d}:{secs:02d}")

    def _finish(self):
        """Kaldes når nedtællingen rammer nul."""
        self._timer.stop()
        self._running = False
        self._remaining = 0
        self._update_label()
        # Start blink-tilstand i ca. 5 sekunder (20 toggles)
        self._blinking = True
        self._update_style()
        self._start_blink()
        self.timeout.emit()

    def _start_blink(self):
        """Anvend en fade-animation for blink."""
        fade_out = QtCore.QPropertyAnimation(self, b"textOpacity")
        fade_out.setStartValue(1.0)
        fade_out.setEndValue(0.0)
        fade_out.setDuration(125)
        fade_in = QtCore.QPropertyAnimation(self, b"textOpacity")
        fade_in.setStartValue(0.0)
        fade_in.setEndValue(1.0)
        fade_in.setDuration(125)
        group = QtCore.QSequentialAnimationGroup(self)
        group.addAnimation(fade_out)
        group.addAnimation(fade_in)
        group.setLoopCount(20)  # ca. 5 sekunder
        group.finished.connect(self._stop_blink)
        group.start()
        self._blink_anim = group

    def _stop_blink(self):
        """Stop blink-animationen og nulstil stil."""
        self._blinking = False
        self._text_opacity = 1.0
        self._blink_anim = None
        self._update_style()
        self.hide()  # skjul timeren helt efter blink

    def update_font(self, size: int):
        """Opdater fontstørrelsen og bevar farverne."""
        self._font_size = size
        self._update_style()

    def _update_style(self):
        """Anvend stylesheet afhængigt af om timeren kører."""
        if self._blinking:
            bg = "#8b0000"  # mørk rød når tiden er gået
        elif self._running:
            bg = "#556b2f"  # støvet grøn under nedtælling
        else:
            bg = "#1a1a1a"
        color = QtGui.QColor("#e6e6e6")
        color.setAlphaF(self._text_opacity)
        self.setStyleSheet(
            f"background:{bg};color:{color.name(QtGui.QColor.NameFormat.HexArgb)};font-size:{self._font_size}pt; padding:4px;"
        )

class TimerMenu(QtWidgets.QWidget):
    """En nedfældet menu hvor brugeren vælger timerens længde.

    Menuen erstatter den tidligere dialogboks og er nu integreret som en
    skjult widget under timer-displayet. ``changed``-signalet udsendes med
    det valgte antal sekunder, hvorefter menuen skjules igen.
    """

    changed = QtCore.pyqtSignal(int)
    closed = QtCore.pyqtSignal()
    presets = [30, 3 * 60, 7 * 60, 11 * 60]

    def __init__(self, parent=None):
        super().__init__(parent)
        self.setSizePolicy(
            QtWidgets.QSizePolicy.Policy.Fixed,
            QtWidgets.QSizePolicy.Policy.Preferred,
        )
        self.setLayout(QtWidgets.QVBoxLayout())
        self.layout().setContentsMargins(0, 0, 0, 0)
        # Kun fokusfarve defineres her -- selve knapstilen sættes globalt
        self.setStyleSheet(
            "QPushButton:focus{background:#444;}"
        )
        self.buttons = []
        for seconds in self.presets:
            btn = QtWidgets.QPushButton(self._fmt(seconds))
            btn.setFocusPolicy(QtCore.Qt.FocusPolicy.StrongFocus)
            btn.clicked.connect(lambda _, s=seconds: self._choose(s))
            btn.setAutoDefault(True)
            btn.installEventFilter(self)
            self.layout().addWidget(btn)
            self.buttons.append(btn)
        self.custom_input = QtWidgets.QLineEdit()
        self.custom_input.setPlaceholderText("Indtast tid")
        # Diskret grå kant omkring feltet
        self.custom_input.setStyleSheet(
            "QLineEdit{border:1px solid #666;background:#1a1a1a;color:#ddd;}"
        )
        self.custom_input.setFocusPolicy(QtCore.Qt.FocusPolicy.StrongFocus)
        self.custom_input.returnPressed.connect(self._custom)
        self.custom_input.installEventFilter(self)
        self.layout().addWidget(self.custom_input)

        # Starter skjult med højde 0; animationen ændrer "maximumHeight".
        self.setMaximumHeight(0)
        self.hide()
        self.installEventFilter(self)

    def show_menu(self):
        """Vis menuen med en let slide-animation."""
        self.setVisible(True)
        self.raise_()
        if self.parent():
            self.setFixedWidth(int(self.parent().width() * 0.33))
        end = self.sizeHint().height()
        anim = QtCore.QPropertyAnimation(self, b"maximumHeight")
        anim.setStartValue(0)
        anim.setEndValue(end)
        anim.setDuration(200)
        anim.start()
        self._anim = anim
        self.buttons[0].setFocus()

    def hide_menu(self):
        """Skjul menuen igen med samme animation modsat."""
        end = self.maximumHeight()
        anim = QtCore.QPropertyAnimation(self, b"maximumHeight")
        anim.setStartValue(end)
        anim.setEndValue(0)
        anim.setDuration(200)
        anim.finished.connect(self._after_hide)
        anim.start()
        self._anim = anim

    def _after_hide(self):
        self.setVisible(False)
        self.closed.emit()

    def update_scale(self, font: QtGui.QFont, width: int):
        self.setFont(font)
        for child in self.findChildren(QtWidgets.QWidget):
            child.setFont(font)
        if self.isVisible() and self.parent():
            w = int(width * 0.5)
            h = self.sizeHint().height()
            self.setFixedWidth(w)
            self.setFixedHeight(h)
            self.setGeometry((self.parent().width() - w) // 2, self.parent().height() - h, w, h)

    def _choose(self, seconds: int):
        self.changed.emit(seconds)
        self.custom_input.clear()
        self.hide_menu()

    def _custom(self):
        text = self.custom_input.text().strip().lower()
        try:
            if text.endswith("s"):
                seconds = int(text[:-1])
            else:
                seconds = int(text) * 60
        except ValueError:
            # Vis midlertidig advarsel direkte i feltet fremfor dialog
            self.custom_input.clear()
            old = self.custom_input.placeholderText()
            self.custom_input.setPlaceholderText("Ugyldigt input")
            QtCore.QTimer.singleShot(
                1500, lambda: self.custom_input.setPlaceholderText(old)
            )
            return
        self.changed.emit(seconds)
        self.custom_input.clear()
        self.hide_menu()

    def eventFilter(self, obj, event):
        if event.type() == QtCore.QEvent.Type.KeyPress:
            if event.key() == QtCore.Qt.Key.Key_Escape:
                self.hide_menu()
                return True
            # Navigér mellem knapperne med piletaster
            if obj in self.buttons:
                idx = self.buttons.index(obj)
                if event.key() in (QtCore.Qt.Key.Key_Return, QtCore.Qt.Key.Key_Enter):
                    obj.click()
                    return True
                if event.key() in (QtCore.Qt.Key.Key_Down, QtCore.Qt.Key.Key_Right):
                    if idx == len(self.buttons) - 1:
                        self.custom_input.setFocus()
                    else:
                        self.buttons[idx + 1].setFocus()
                    return True
                if event.key() in (QtCore.Qt.Key.Key_Up, QtCore.Qt.Key.Key_Left):
                    if idx == 0:
                        self.custom_input.setFocus()
                    else:
                        self.buttons[idx - 1].setFocus()
                    return True
            if obj is self.custom_input:
                if event.key() in (QtCore.Qt.Key.Key_Up, QtCore.Qt.Key.Key_Left):
                    self.buttons[-1].setFocus()
                    return True
                if event.key() in (QtCore.Qt.Key.Key_Down, QtCore.Qt.Key.Key_Right):
                    self.buttons[0].setFocus()
                    return True
        return super().eventFilter(obj, event)

    def update_scale(self, font: QtGui.QFont, width: int):
        """Tilpas font og bredde efter zoom."""
        self.setFont(font)
        for child in self.findChildren(QtWidgets.QWidget):
            child.setFont(font)
        if self.isVisible() and self.parent():
            self.setFixedWidth(int(width * 0.33))
            self.setMaximumHeight(self.sizeHint().height())

    @staticmethod
    def _fmt(seconds: int) -> str:
        return f"{seconds // 60 if seconds >= 60 else seconds} {'min' if seconds >= 60 else 'sek'}"


class FileMenu(QtWidgets.QWidget):
    """En simpel menu til filnavne der glider op fra bunden."""

    accepted = QtCore.pyqtSignal(str)
    closed = QtCore.pyqtSignal()

    def __init__(self, parent=None):
        super().__init__(parent)
        self.setAttribute(QtCore.Qt.WidgetAttribute.WA_StyledBackground, True)
        self.setStyleSheet("background:#1a1a1a;color:#ddd;")
        self.setLayout(QtWidgets.QVBoxLayout())
        self.layout().setContentsMargins(0, 0, 0, 0)
        self.list = QtWidgets.QListWidget()
        self.layout().addWidget(self.list)
        self.line = QtWidgets.QLineEdit()
        self.layout().addWidget(self.line)
        btns = QtWidgets.QHBoxLayout()
        self.ok_btn = QtWidgets.QPushButton()
        self.ok_btn.setAutoDefault(True)
        self.ok_btn.installEventFilter(self)
        self.cancel_btn = QtWidgets.QPushButton("Annuller")
        self.cancel_btn.setAutoDefault(True)
        self.cancel_btn.installEventFilter(self)
        btns.addWidget(self.ok_btn)
        btns.addWidget(self.cancel_btn)
        self.layout().addLayout(btns)

        self.ok_btn.clicked.connect(self._emit)
        self.cancel_btn.clicked.connect(self.hide_menu)
        self.line.installEventFilter(self)
        self.list.installEventFilter(self)
        self.line.returnPressed.connect(self._emit)
        self.list.itemActivated.connect(self._emit)
        self.hide()

    def setup(self, mode: str, default: str = ""):
        """Konfigurer menuen til open eller save."""
        self.mode = mode
        self.ok_btn.setText("Åbn" if mode == "open" else "Gem")
        if mode == "open":
            self.line.hide()
            self.list.show()
            self.list.clear()
            data_dir = DATA_DIR
            try:
                files = [f[:-3] for f in os.listdir(data_dir) if f.endswith(".md")]
            except FileNotFoundError:
                files = []
            for f in files:
                self.list.addItem(f)
            if files:
                self.list.setCurrentRow(0)
            self.list.setFocus()
        else:
            self.list.hide()
            self.line.show()
            # vis standardnavn uden filendelse
            if default.endswith(".md"):
                default = os.path.splitext(default)[0]
            self.line.setText(default)
            self.line.selectAll()

    def show_menu(self):
        if not self.parent():
            return
        parent = self.parent()
        width = int(parent.width() * 0.5)
        self.setFixedWidth(width)
        h = self.sizeHint().height()
        self.setFixedHeight(h)
        start = QtCore.QRect((parent.width() - width) // 2, parent.height(), width, h)
        end = QtCore.QRect((parent.width() - width) // 2, parent.height() - h, width, h)
        self.setGeometry(start)
        self.setVisible(True)
        self.raise_()
        anim = QtCore.QPropertyAnimation(self, b"geometry")
        anim.setStartValue(start)
        anim.setEndValue(end)
        anim.setDuration(200)
        anim.start()
        self._anim = anim
        if self.mode == "open":
            self.list.setFocus()
        else:
            self.line.setFocus()

    def hide_menu(self):
        if not self.parent():
            self.hide()
            return
        parent = self.parent()
        end_rect = QtCore.QRect(self.x(), parent.height(), self.width(), self.height())
        anim = QtCore.QPropertyAnimation(self, b"geometry")
        anim.setStartValue(self.geometry())
        anim.setEndValue(end_rect)
        anim.setDuration(200)
        anim.finished.connect(self._after_hide)
        anim.start()
        self._anim = anim

    def _after_hide(self):
        self.setVisible(False)
        self.closed.emit()

    def _emit(self):
        if self.mode == "open":
            item = self.list.currentItem()
            if not item:
                return
            name = item.text().strip() + ".md"
        else:
            name = self.line.text().strip()
            if not name.endswith(".md"):
                name += ".md"
        if name:
            path = os.path.join(DATA_DIR, name)
            self.accepted.emit(path)
        self.hide_menu()

    def eventFilter(self, obj, event):
        if event.type() == QtCore.QEvent.Type.KeyPress:
            if event.key() == QtCore.Qt.Key.Key_Escape:
                self.hide_menu()
                return True
            if obj in (self.ok_btn, self.cancel_btn) and event.key() in (
                QtCore.Qt.Key.Key_Return,
                QtCore.Qt.Key.Key_Enter,
            ):
                obj.click()
                return True
        return super().eventFilter(obj, event)

    def update_scale(self, font: QtGui.QFont, width: int):
        """Tilpas menuens font og bredde efter zoom."""
        self.setFont(font)
        for child in self.findChildren(QtWidgets.QWidget):
            child.setFont(font)
        if self.isVisible() and self.parent():
            w = int(width * 0.5)
            self.setFixedWidth(w)
            h = self.sizeHint().height()
            self.setFixedHeight(h)
            self.setGeometry((self.parent().width() - w) // 2, self.parent().height() - h, w, h)


class DeleteMenu(QtWidgets.QWidget):
    """Menu der kræver et haiku før en fil kan slettes."""

    confirmed = QtCore.pyqtSignal()
    closed = QtCore.pyqtSignal()

    haikus = [
        "Hvad vil du fortr\u00e6nge?\nHvad hvis det var begyndelse \u2013\nikke en fejlskrift?",
        "Du trykker for slet.\nMen hvem var du, da du skrev?\nEr han stadig her?",
        "Hver linje du skrev\nbar en dr\u00f8m i forkl\u00e6dning.\nEr du tr\u00e6t af den?",
        "Hvis du nu forlod\ndette fragment af din stemme \u2013\nhvem vil finde den?",
        "Glemsel er let nok,\nmen har du givet mening\ntil det, du vil fjerne?",
        "Skriv ikke forbi.\nSkriv en grav for ordene \u2013\nog g\u00e5 den i m\u00f8de.",
        "Den tavse cursor sp\u00f8r\u2019:\nSkal jeg forts\u00e6tte alene?\nEller med din h\u00e5nd?",
        "Et klik, og det g\u00e5r \u2013\nmen f\u00f8r du lader det ske,\nsig hvad det var v\u00e6rd.",
        "Afsked uden ord\ner bare fortr\u00e6ngningens dans.\nGiv det rytme f\u00f8rst.",
        "Du skrev det i hast \u2013\nvil du ogs\u00e5 slette det\ns\u00e5dan? Eller i haiku?",
        "M\u00e5ske var det grimt.\nMen var det ikke ogs\u00e5 dig?\n\u00c9n dag i dit liv.",
        "Dette var engang\net sted du t\u00e6nkte frit i.\nG\u00e5r du nu forbi?",
        "Du trykker p\u00e5 slet.\nMen vil du virkelig forlade\ndig selv i m\u00f8rket?",
        "Lad ikke din frygt\nblive sletterens skygge.\nSkriv med \u00e5bne \u00f8jne.",
        "Hvis du kan digte,\ns\u00e5 kan du ogs\u00e5 forlade \u2013\nmed hjertet \u00e5bent.",
        "Hvad flygter du fra?\nOrdene, du selv har valgt \u2013\neller det, de ser?",
        "Du skrev dette ned.\nVar det ikke sandt engang?\nHvor blev det af dig?",
        "Hvis du sletter nu,\nhvem er det s\u00e5, du fors\u00f8ger\nat tie ihjel?",
        "Der var en grund f\u00f8r \u2013\nen tanke, en f\u00f8lelse.\nHar den fortjent glemsel?",
        "Er du f\u00e6rdig nu?\nEller bare ut\u00e5lmodig\nefter at glemme?",
        "Du b\u00e6rer en stemme\nind i m\u00f8rket, uden spor.\nEr du sikker nu?",
        "Nogle ord skal v\u00e6k.\nMen f\u00f8rst m\u00e5 du fort\u00e6lle\nhvad de gjorde ved dig.",
        "Du har set forbi \u2013\nmen hvad var det, du s\u00e5 her?\nSkriv det i et vers.",
        "Slet kun det, du har\nmodet til at huske p\u00e5\nn\u00e5r tavsheden st\u00e5r.",
    ]

    def __init__(self, parent=None):
        super().__init__(parent)
        self.setSizePolicy(
            QtWidgets.QSizePolicy.Policy.Fixed,
            QtWidgets.QSizePolicy.Policy.Preferred,
        )
        self.setAttribute(QtCore.Qt.WidgetAttribute.WA_StyledBackground, True)
        self.setStyleSheet("background:#1a1a1a;")
        self._index = 0
        self.setLayout(QtWidgets.QVBoxLayout())
        self.layout().setContentsMargins(10, 10, 10, 10)

        self.intro = QtWidgets.QLabel(
            "Denne skrivemaskine er bygget til at skrive, ikke slette."
        )
        self.intro.setStyleSheet("color:#ccc;")
        self.intro.setWordWrap(True)
        self.intro.setAlignment(QtCore.Qt.AlignmentFlag.AlignCenter)
        self.layout().addWidget(self.intro)

        self.haiku_label = QtWidgets.QLabel()
        self.haiku_label.setAlignment(QtCore.Qt.AlignmentFlag.AlignCenter)
        self.haiku_label.setWordWrap(True)
        self.haiku_label.setStyleSheet("color:#ccc;")
        self.layout().addWidget(self.haiku_label)

        self.instruction = QtWidgets.QLabel(
            "Hvis du virkelig vil slette denne fil, skriv da et haiku om fortrydelse eller afslutning."
        )
        self.instruction.setStyleSheet("color:#ccc;")
        self.instruction.setAlignment(QtCore.Qt.AlignmentFlag.AlignCenter)
        self.instruction.setWordWrap(True)
        self.instruction.hide()
        self.layout().addWidget(self.instruction)

        self.inputs = [QtWidgets.QLineEdit() for _ in range(3)]
        placeholders = [
            "5 stavelser",
            "7 stavelser",
            "5 stavelser",
        ]
        for inp in self.inputs:
            inp.hide()
            inp.setStyleSheet(
                "QLineEdit{border:1px solid #666;background:#1a1a1a;color:#ddd;}"
            )
            inp.textChanged.connect(self._validate)
            inp.installEventFilter(self)
            self.layout().addWidget(inp)
        for inp, ph in zip(self.inputs, placeholders):
            inp.setPlaceholderText(ph)
        self.inputs[-1].returnPressed.connect(self._confirm)

        btn_row = QtWidgets.QHBoxLayout()
        self.confirm_btn = QtWidgets.QPushButton("Slet")
        self.confirm_btn.setEnabled(False)
        self.confirm_btn.clicked.connect(self._confirm)
        self.confirm_btn.setAutoDefault(True)
        self.confirm_btn.installEventFilter(self)
        self.confirm_btn.setSizePolicy(
            QtWidgets.QSizePolicy.Policy.Fixed,
            QtWidgets.QSizePolicy.Policy.Fixed,
        )
        self.next_btn = QtWidgets.QPushButton("Slet")
        self.next_btn.clicked.connect(self._start_inputs)
        self.next_btn.setAutoDefault(True)
        self.next_btn.installEventFilter(self)
        self.next_btn.setSizePolicy(
            QtWidgets.QSizePolicy.Policy.Fixed,
            QtWidgets.QSizePolicy.Policy.Fixed,
        )
        self.cancel_btn = QtWidgets.QPushButton("Annuller")
        self.cancel_btn.clicked.connect(self.hide_menu)
        self.cancel_btn.setAutoDefault(True)
        self.cancel_btn.installEventFilter(self)
        self.cancel_btn.setSizePolicy(
            QtWidgets.QSizePolicy.Policy.Fixed,
            QtWidgets.QSizePolicy.Policy.Fixed,
        )
        btn_row.setAlignment(QtCore.Qt.AlignmentFlag.AlignHCenter)
        btn_row.addWidget(self.confirm_btn)
        btn_row.addWidget(self.next_btn)
        btn_row.addWidget(self.cancel_btn)
        self.layout().addLayout(btn_row)
        self.confirm_btn.hide()

        self.hide()
        self.installEventFilter(self)

    def show_menu(self):
        if not self.parent():
            return
        parent = self.parent()
        width = int(parent.width() * 0.5)
        self.setFixedWidth(width)
        start = QtCore.QRect((parent.width() - width) // 2, parent.height(), width, parent.height())
        end = QtCore.QRect((parent.width() - width) // 2, 0, width, parent.height())
        self.setGeometry(start)
        self.setVisible(True)
        self.raise_()
        self._set_haiku()
        for inp in self.inputs:
            inp.hide()
        self.confirm_btn.hide()
        self.next_btn.show()
        self.cancel_btn.show()
        self.intro.show()
        self.haiku_label.show()
        self.instruction.hide()
        anim = QtCore.QPropertyAnimation(self, b"geometry")
        anim.setStartValue(start)
        anim.setEndValue(end)
        anim.setDuration(200)
        anim.start()
        self._anim = anim
        self.next_btn.setFocus()

    def hide_menu(self):
        if not self.parent():
            self.hide()
            return
        parent = self.parent()
        end_rect = QtCore.QRect(self.x(), parent.height(), self.width(), parent.height())
        anim = QtCore.QPropertyAnimation(self, b"geometry")
        anim.setStartValue(self.geometry())
        anim.setEndValue(end_rect)
        anim.setDuration(200)
        anim.finished.connect(self._after_hide)
        anim.start()
        self._anim = anim

    def eventFilter(self, obj, event):
        if event.type() == QtCore.QEvent.Type.KeyPress:
            if event.key() == QtCore.Qt.Key.Key_Escape:
                self.hide_menu()
                return True
            if obj in (self.confirm_btn, self.next_btn, self.cancel_btn) and event.key() in (
                QtCore.Qt.Key.Key_Return,
                QtCore.Qt.Key.Key_Enter,
            ):
                obj.click()
                return True
        return super().eventFilter(obj, event)

    def _after_hide(self):
        self.setVisible(False)
        self.closed.emit()

    def _set_haiku(self):
        text = self.haikus[self._index % len(self.haikus)]
        self._index += 1
        self.haiku_label.setText(text)

    def _start_inputs(self):
        for inp in self.inputs:
            inp.clear()
            inp.show()
        self.next_btn.hide()
        self.confirm_btn.show()
        self.intro.hide()
        self.haiku_label.hide()
        self.instruction.show()
        self._validate()
        self.inputs[0].setFocus()

    def _count_words(self, text: str) -> int:
        return len([w for w in text.strip().split() if w])

    def _validate(self):
        words = [self._count_words(inp.text()) for inp in self.inputs]
        ok = (
            3 <= words[0] <= 5
            and 4 <= words[1] <= 7
            and 3 <= words[2] <= 5
        )
        self.confirm_btn.setEnabled(ok)

    def _confirm(self):
        if self.confirm_btn.isEnabled():
            self.hide_menu()
            self.confirmed.emit()

    def update_scale(self, font: QtGui.QFont, width: int):
        """Opdater font og bredde efter zoom."""
        self.setFont(font)
        for child in self.findChildren(QtWidgets.QWidget):
            child.setFont(font)
        if self.isVisible() and self.parent():
            w = int(width * 0.5)
            self.setFixedWidth(w)
            self.setGeometry((self.parent().width() - w) // 2, 0, w, self.parent().height())


class PowerMenu(QtWidgets.QWidget):
    """Fuldskærmsmenu til strømstyring."""

    closed = QtCore.pyqtSignal()

    def __init__(self, parent=None):
        super().__init__(parent)
        self.setLayout(QtWidgets.QVBoxLayout())
        self.layout().setContentsMargins(40, 40, 40, 40)
        self.layout().setSpacing(6)
        self.setAttribute(QtCore.Qt.WidgetAttribute.WA_StyledBackground, True)
        self.setStyleSheet("background:#1a1a1a;")

        actions = [
            ("Sluk maskinen", lambda: os.system("systemctl poweroff")),
            ("Genstart maskinen", lambda: os.system("systemctl reboot")),
            ("Luk X11", lambda: os.system("pkill X")),
            ("WiFi", self._toggle_wifi),
            ("\u00c5bn terminalvindue (LXTerminal)", lambda: os.system("lxterminal &")),
            ("\u00c5bn README", self._open_readme),
        ]
        self.wifi_enabled = self._wifi_status()
        self.buttons = []
        for text, func in actions:
            btn = QtWidgets.QPushButton(text)
            btn.clicked.connect(func)
            btn.setAutoDefault(True)
            btn.installEventFilter(self)
            self.layout().addWidget(btn)
            self.buttons.append(btn)
        # Gem reference til WiFi-knappen for senere opdatering
        self.wifi_btn = self.buttons[3]
        self._update_wifi_text()

        self.setVisible(False)
        self.setGeometry(0, 0, 0, 0)

    def _toggle_wifi(self):
        cmd = "nmcli radio wifi off" if self.wifi_enabled else "nmcli radio wifi on"
        os.system(cmd)
        self.wifi_enabled = not self.wifi_enabled
        self._update_wifi_text()

    def _wifi_status(self) -> bool:
        """Returner True hvis WiFi er tændt."""
        status = os.popen("nmcli radio wifi").read().strip().lower()
        return status == "enabled"

    def _update_wifi_text(self):
        state = "ON" if self.wifi_enabled else "OFF"
        if hasattr(self, "wifi_btn"):
            self.wifi_btn.setText(f"WiFi ({state})")

    def _open_readme(self):
        wnd = self.window()
        if hasattr(wnd, "open_readme"):
            wnd.open_readme()
        self.hide_menu()

    def show_menu(self):
        if not self.parent():
            return
        parent = self.parent()
        self.setGeometry(0, parent.height(), parent.width(), parent.height())
        self.setVisible(True)
        self.raise_()
        wnd = self.window()
        if hasattr(wnd, "set_shortcuts_enabled"):
            wnd.set_shortcuts_enabled(False)
        anim = QtCore.QPropertyAnimation(self, b"geometry")
        anim.setStartValue(QtCore.QRect(0, parent.height(), parent.width(), parent.height()))
        anim.setEndValue(QtCore.QRect(0, 0, parent.width(), parent.height()))
        anim.setDuration(200)
        anim.start()
        self._anim = anim
        if self.buttons:
            self.buttons[0].setFocus()

    def hide_menu(self):
        if not self.parent():
            self.setVisible(False)
            return
        parent = self.parent()
        anim = QtCore.QPropertyAnimation(self, b"geometry")
        anim.setStartValue(self.geometry())
        anim.setEndValue(QtCore.QRect(0, parent.height(), parent.width(), parent.height()))
        anim.setDuration(200)
        anim.finished.connect(self._after_hide)
        anim.start()
        self._anim = anim

    def _after_hide(self):
        self.setVisible(False)
        wnd = self.window()
        if hasattr(wnd, "set_shortcuts_enabled"):
            wnd.set_shortcuts_enabled(True)
        self.closed.emit()

    def update_scale(self, font: QtGui.QFont, width: int, height: int):
        """Opdater font og størrelse efter zoom."""
        self.setFont(font)
        for child in self.findChildren(QtWidgets.QWidget):
            child.setFont(font)
        if self.isVisible() and self.parent():
            self.setGeometry(0, 0, width, height)
            self.layout().activate()
        
    def eventFilter(self, obj, event):
        if event.type() == QtCore.QEvent.Type.KeyPress:
            if event.key() == QtCore.Qt.Key.Key_Escape:
                self.hide_menu()
                return True
            if obj in self.buttons:
                idx = self.buttons.index(obj)
                if event.key() in (
                    QtCore.Qt.Key.Key_Return,
                    QtCore.Qt.Key.Key_Enter,
                ):
                    obj.click()
                    return True
                if event.key() == QtCore.Qt.Key.Key_Down:
                    self.buttons[(idx + 1) % len(self.buttons)].setFocus()
                    return True
                if event.key() == QtCore.Qt.Key.Key_Up:
                    self.buttons[(idx - 1) % len(self.buttons)].setFocus()
                    return True
        return super().eventFilter(obj, event)


class MindMenu(QtWidgets.QWidget):
    """Menu med skrivepsykologiske funktioner."""

    toggledInvisible = QtCore.pyqtSignal(bool)
    toggledBlind = QtCore.pyqtSignal(bool)
    toggledThink = QtCore.pyqtSignal(bool)
    startDestruct = QtCore.pyqtSignal(int)
    closed = QtCore.pyqtSignal()

    def __init__(self, parent=None):
        super().__init__(parent)
        self.setAttribute(QtCore.Qt.WidgetAttribute.WA_StyledBackground, True)
        self.setStyleSheet("background:#1a1a1a;color:#ddd;")
        self.setLayout(QtWidgets.QVBoxLayout())
        self.layout().setContentsMargins(10, 10, 10, 10)

        self.invisible_cb = QtWidgets.QCheckBox("Usynlig blæk")
        self.layout().addWidget(self.invisible_cb)

        self.blind_cb = QtWidgets.QCheckBox("Skrive med øjnene lukkede")
        self.layout().addWidget(self.blind_cb)

        self.predict_cb = QtWidgets.QCheckBox("Ordforsagelse")
        self.layout().addWidget(self.predict_cb)

        self.shadow_cb = QtWidgets.QCheckBox("Skyggetekst")
        self.layout().addWidget(self.shadow_cb)

        self.blindstart_cb = QtWidgets.QCheckBox("Blindstart")
        self.layout().addWidget(self.blindstart_cb)

        self.think_cb = QtWidgets.QCheckBox("Tænkepauser")
        self.layout().addWidget(self.think_cb)

        self.deadline_cb = QtWidgets.QCheckBox("Nedskrivningsdødlinje")
        self.layout().addWidget(self.deadline_cb)

        sd_layout = QtWidgets.QHBoxLayout()
        sd_layout.addWidget(QtWidgets.QLabel("Selvdestruktion (min):"))
        self.sd_spin = QtWidgets.QSpinBox()
        self.sd_spin.setRange(5, 90)
        self.sd_spin.setValue(30)
        sd_layout.addWidget(self.sd_spin)
        self.sd_btn = QtWidgets.QPushButton("Start")
        sd_layout.addWidget(self.sd_btn)
        self.layout().addLayout(sd_layout)

        close_btn = QtWidgets.QPushButton("Luk")
        self.layout().addWidget(close_btn)

        self.invisible_cb.toggled.connect(self.toggledInvisible.emit)
        self.blind_cb.toggled.connect(self.toggledBlind.emit)
        self.think_cb.toggled.connect(self.toggledThink.emit)
        self.sd_btn.clicked.connect(lambda: self.startDestruct.emit(self.sd_spin.value()))
        close_btn.clicked.connect(self.hide_menu)

        self.hide()

    def show_menu(self):
        if not self.parent():
            return
        parent = self.parent()
        width = int(parent.width() * 0.5)
        self.setFixedWidth(width)
        h = self.sizeHint().height()
        self.setFixedHeight(h)
        start = QtCore.QRect((parent.width() - width) // 2, parent.height(), width, h)
        end = QtCore.QRect((parent.width() - width) // 2, parent.height() - h, width, h)
        self.setGeometry(start)
        self.setVisible(True)
        self.raise_()
        anim = QtCore.QPropertyAnimation(self, b"geometry")
        anim.setStartValue(start)
        anim.setEndValue(end)
        anim.setDuration(200)
        anim.start()
        self._anim = anim

    def hide_menu(self):
        if not self.parent():
            self.hide()
            return
        parent = self.parent()
        end_rect = QtCore.QRect(self.x(), parent.height(), self.width(), self.height())
        anim = QtCore.QPropertyAnimation(self, b"geometry")
        anim.setStartValue(self.geometry())
        anim.setEndValue(end_rect)
        anim.setDuration(200)
        anim.finished.connect(self._after_hide)
        anim.start()
        self._anim = anim

    def _after_hide(self):
        self.setVisible(False)
        self.closed.emit()


class NotificationBar(QtWidgets.QStatusBar):
    """Statusbar der kan glide op og ned."""

    def __init__(self, parent=None):
        super().__init__(parent)
        self.setStyleSheet(
            "QStatusBar{background:#1a1a1a;color:#ddd;border-radius:6px;padding:4px;}"
        )
        shadow = QtWidgets.QGraphicsDropShadowEffect()
        shadow.setBlurRadius(8)
        shadow.setOffset(0, 0)
        self.setGraphicsEffect(shadow)
        self.setMaximumHeight(self.sizeHint().height())
        self._anim = None

    def show_bar(self):
        end = self.sizeHint().height()
        anim = QtCore.QPropertyAnimation(self, b"maximumHeight")
        anim.setStartValue(0)
        anim.setEndValue(end)
        anim.setDuration(200)
        anim.start()
        self._anim = anim

    def hide_bar(self):
        end = self.maximumHeight()
        anim = QtCore.QPropertyAnimation(self, b"maximumHeight")
        anim.setStartValue(end)
        anim.setEndValue(0)
        anim.setDuration(200)
        anim.start()
        self._anim = anim

    def showMessage(self, message: str, timeout: int = 0) -> None:
        super().showMessage(message, timeout)

    def clearMessage(self) -> None:
        super().clearMessage()

# ----- Hovedvindue -----

class NotatorMainWindow(QtWidgets.QMainWindow):
    """Hovedklassen for programmet.

    Her samles alle widgets: timer, menu, faner og statuslinje. Layoutet
    er holdt enkelt for at kunne køre på svag hardware. Fonten sættes
    her globalt så alle under-widgets arver JetBrains Mono.
    """
    def __init__(self):
        super().__init__()
        self.setWindowTitle("Notator")
        # Standardstørrelse inden fuldskærm
        self.resize(1280, 400)
        # Vis i frameless fullscreen
        self.setWindowFlag(QtCore.Qt.WindowType.FramelessWindowHint)
        # Global font for hele applikationen. ``pick_mono_font`` sikrer
        # at der vælges en monospace-font som faktisk findes.
        self.font_family = pick_mono_font()
        base_font = QtGui.QFont(self.font_family, 10)
        self.setFont(base_font)

        # Fast zoom-niveau svarende til fem forstørrelses-trin
        self.scale_factor = 1.1 ** 5

        # Central widget indeholder timer og faner
        central = QtWidgets.QWidget()
        self.setCentralWidget(central)
        vlayout = QtWidgets.QVBoxLayout(central)
        vlayout.setContentsMargins(0, 0, 0, 0)

        # Topbaren indeholder kun timeren. Hemingway-knappen flyttes til
        # statuslinjen for at rydde op i layoutet.
        top_bar = QtWidgets.QHBoxLayout()
        vlayout.addLayout(top_bar)

        self.timer_widget = TimerWidget()
        self.timer_widget.timeout.connect(self.timer_finished)
        top_bar.addWidget(self.timer_widget)

        # Menuen til tidsvalg placeres lige under timeren og er skjult som standard
        self.timer_menu = TimerMenu()
        self.timer_menu.changed.connect(self._timer_selected)
        self.timer_menu.closed.connect(lambda: self.current_editor().setFocus())
        vlayout.addWidget(
            self.timer_menu, alignment=QtCore.Qt.AlignmentFlag.AlignHCenter
        )

        # Fanelinje
        self.tabs = QtWidgets.QTabWidget()
        vlayout.addWidget(self.tabs)
        self._style_tabs()

        # Filmenu til åben/gem som overlay
        self.file_menu = FileMenu(central)
        self.file_menu.accepted.connect(self._file_action)
        self.file_menu.closed.connect(lambda: self.current_editor().setFocus())
        self.file_menu.hide()

        # Menu til sletning med haiku-beskyttelse
        self.delete_menu = DeleteMenu(central)
        self.delete_menu.confirmed.connect(self._delete_current_file)
        self.delete_menu.closed.connect(lambda: self.current_editor().setFocus())
        self.delete_menu.hide()

        # Menu til strømfunktioner
        self.power_menu = PowerMenu(central)
        self.power_menu.closed.connect(lambda: self.current_editor().setFocus())
        self.power_menu.hide()

        # Menu til skrivepsykologiske funktioner
        self.mind_menu = MindMenu(central)
        self.mind_menu.toggledInvisible.connect(self.set_invisible)
        self.mind_menu.toggledBlind.connect(self.set_blind_mode)
        self.mind_menu.toggledThink.connect(self.set_think)
        self.mind_menu.startDestruct.connect(self.start_self_destruct)
        self.mind_menu.closed.connect(lambda: self.current_editor().setFocus())
        self.mind_menu.hide()

        # Adskillelseslinje over statusbaren med blød skygge
        sep_layout = QtWidgets.QHBoxLayout()
        sep_layout.setContentsMargins(10, 0, 10, 0)
        line = QtWidgets.QFrame()
        line.setFixedHeight(1)
        line.setStyleSheet("background:#333;")
        shadow = QtWidgets.QGraphicsDropShadowEffect()
        shadow.setBlurRadius(12)
        shadow.setOffset(0, -2)
        line.setGraphicsEffect(shadow)
        sep_layout.addWidget(line)
        vlayout.addLayout(sep_layout)

        # Understregning som flyttes når aktiv fane skifter
        self.indicator = QtWidgets.QFrame(self.tabs.tabBar())
        # Mørk grågrøn farve i stedet for den tidligere klare grønne
        self.indicator.setStyleSheet("background:#334d33;")
        self.indicator.setFixedHeight(3)
        self.indicator.raise_()
        self.tabs.currentChanged.connect(self._move_indicator)
        self.tabs.tabBar().installEventFilter(self)

        # Notifikationsbar der glider op
        self.status = NotificationBar()
        self.setStatusBar(self.status)

        # Label der viser om Hemmingway-tilstand er aktiv
        self.hemi_label = QtWidgets.QLabel("Hemmingway aktiveret")
        self.hemi_label.setStyleSheet("color:#ddd;padding-right:6px;")
        self.hemi_label.hide()
        self.status.addPermanentWidget(self.hemi_label)

        # Label til batteristatus
        self.battery_label = QtWidgets.QLabel()
        self.battery_label.setStyleSheet("color:#ddd;padding-left:6px;")
        self.status.addPermanentWidget(self.battery_label)

        # Opsæt overvågning af UPS HAT'en
        self.ups = UPSMonitor()
        self._battery_timer = QtCore.QTimer()
        self._battery_timer.timeout.connect(self.update_battery_status)
        self._battery_timer.start(30000)  # opdater hvert 30. sekund
        self.update_battery_status()

        # Interne tilstande
        self.hemingway = False
        self.last_timer_trigger = 0
        self.last_reset = 0
        self.current_duration = 0
        self.last_save_press = 0

        # Skrivepsykologiske tilstande
        self.invisible_enabled = False
        self.blind_typing = False
        self.blind_visible = False
        self.think_enabled = False

        self.invisible_delay = 5
        self.fade_speed = 1
        self._fading = False
        self.invisible_idle = QtCore.QTimer()
        self.invisible_idle.setSingleShot(True)
        self.invisible_idle.timeout.connect(self._start_fade)
        self.fade_timer = QtCore.QTimer()
        self.fade_timer.timeout.connect(self._fade_word)

        self.think_delay = 15
        self.think_prompts = [
            "Hvad venter du på?",
            "Er du i gang med at redigere i dit hoved?",
            "Vil du hellere fortryde end skrive?",
            "Hvis du ikke skrev det her – hvem ville?",
        ]
        self.think_timer = QtCore.QTimer()
        self.think_timer.setSingleShot(True)
        self.think_timer.timeout.connect(self._think_prompt)

        self.self_destruct_timer = QtCore.QTimer()
        self.self_destruct_timer.timeout.connect(self._tick_self_destruct)
        self.self_destruct_seconds = 0

<<<<<<< HEAD
        # Load tidligere session eller start med en ny fane
        if not self.load_session():
            self.new_tab()
            self.apply_fixed_scale()

=======
>>>>>>> f8bca84c
        # Genveje
        self._setup_shortcuts()

        # Lyt globalt efter tabbar-resize og andre events
        QtWidgets.QApplication.instance().installEventFilter(self)

        # Efter vinduet er vist skal indikatorbjælken justeres
        QtCore.QTimer.singleShot(0, lambda: self._move_indicator(self.tabs.currentIndex()))
        # Sørg for fokus i skrivefeltet ved opstart
        QtCore.QTimer.singleShot(0, lambda: self.current_editor().setFocus())

    # ----- Hjælpemetoder -----

    def _setup_shortcuts(self):
        """Opretter tastaturgenveje."""
        shortcuts = [
            ("Ctrl+N", self.new_tab),
            ("Ctrl+O", self.open_file),
            ("Ctrl+S", self.save_file),
            ("Ctrl+Shift+S", self.save_file_as),
            ("Ctrl+W", self.close_current_tab),
            ("Ctrl+Q", self.close),
            ("Ctrl+Shift+Tab", self.prev_tab),
            ("Ctrl+Tab", self.next_tab),
            # "Ctrl+Alt+Backspace" bruges traditionelt til at dr\u00e6be X11 og
            # kan derfor v\u00e6re deaktiveret p\u00e5 nogle systemer. Vi registrerer
            # derfor ogs\u00e5 en reserve-genvej.
            (["Ctrl+Alt+Backspace", "Ctrl+Alt+D"], self.request_delete),
            ("Ctrl+T", self.toggle_timer),
            ("Ctrl+R", self.reset_or_stop_timer),
            ("Ctrl+H", self.toggle_hemingway),
            ("Ctrl+Alt+.", self.toggle_tabbar),
            ("Ctrl+.", self.toggle_blind_visibility),
            ("Ctrl+M", self.toggle_mind_menu),
            ("F12", self.brightness_up),
            ("F11", self.brightness_down),
            ("Ctrl+Escape", self.power_menu.show_menu),
        ]
        self.shortcuts = []
        for seqs, slot in shortcuts:
            sequences = seqs if isinstance(seqs, (list, tuple)) else [seqs]
            for seq in sequences:
                sc = QtGui.QShortcut(QtGui.QKeySequence(seq), self)
                sc.setContext(QtCore.Qt.ShortcutContext.ApplicationShortcut)
                sc.setAutoRepeat(False)
                sc.activated.connect(slot)
                self.shortcuts.append(sc)

    def set_shortcuts_enabled(self, enabled: bool) -> None:
        """Aktiver eller deaktiver alle globale genveje."""
        for sc in getattr(self, "shortcuts", []):
            sc.setEnabled(enabled)

    def update_battery_status(self) -> None:
        """Hent data fra UPS HAT'en og opdater labelen."""
        pct, mins = self.ups.status()
        if pct is None:
            self.battery_label.setText("UPS ikke fundet")
            return
        hours, minutes = divmod(mins, 60)
        self.battery_label.setText(
            f"Batteri: {pct}% ({hours}t {minutes}m tilbage)"
        )

    def eventFilter(self, obj, event):
        """Overvåg nøgler og tabbar for at holde layoutet stabilt."""

        if obj is self.tabs.tabBar() and event.type() in (
            QtCore.QEvent.Type.Resize,
            QtCore.QEvent.Type.Show,
        ):
            QtCore.QTimer.singleShot(
                0, lambda idx=self.tabs.currentIndex(): self._move_indicator(idx)
            )
        return super().eventFilter(obj, event)

    def resizeEvent(self, event: QtGui.QResizeEvent) -> None:
        super().resizeEvent(event)
        if self.timer_menu.isVisible() and self.timer_menu.parent():
            self.timer_menu.update_scale(self.font(), self.width())
        if self.file_menu.isVisible() and self.file_menu.parent():
            self.file_menu.update_scale(self.font(), self.width())
        if self.delete_menu.isVisible() and self.delete_menu.parent():
            self.delete_menu.update_scale(self.font(), self.width())
        if self.power_menu.isVisible() and self.power_menu.parent():
            self.power_menu.update_scale(self.font(), self.width(), self.height())

    def _style_tabs(self, padding: int = 4):
        """Stil opsætningen af fanelinjen.

        ``padding`` justeres efter zoom-niveau for at holde
        proportionerne ens. Den grå linje over fanerne fjernes
        ved at fjerne alle kanter.
        """
        bar = self.tabs.tabBar()
        bar.setDrawBase(False)
        self.tabs.setDocumentMode(True)
        font_size = max(6, round(10 * self.scale_factor))
        self.tabs.setStyleSheet(
            "QTabBar {background:#1a1a1a;}"
            f"QTabBar::tab {{background:transparent;padding:{padding}px {padding*3}px;color:#aaa;border:none;font-size:{font_size}pt;}}"
            "QTabBar::tab:selected {color:#fff;}"
            "QTabWidget::pane {border:none;background:#1a1a1a;}"
        )
        if bar.isVisible():
            bar.setMaximumHeight(bar.sizeHint().height())

    def _move_indicator(self, index: int):
        """Flyt den grønne bjælke under den aktive fane med animation."""
        bar = self.tabs.tabBar()
        rect = bar.tabRect(index)
        end = QtCore.QRect(rect.left(), bar.height() - 3, rect.width(), 3)
        anim = QtCore.QPropertyAnimation(self.indicator, b"geometry")
        anim.setDuration(200)
        anim.setStartValue(self.indicator.geometry())
        anim.setEndValue(end)
        anim.start()
        self._indicator_anim = anim

    def _indicator_from_bottom(self):
        """Vis bjælken ved at glide op nedefra under den aktive fane."""
        bar = self.tabs.tabBar()
        rect = bar.tabRect(self.tabs.currentIndex())
        end_y = bar.sizeHint().height() - 3
        start_rect = QtCore.QRect(rect.left(), bar.sizeHint().height(), rect.width(), 3)
        self.indicator.setGeometry(start_rect)
        self.indicator.show()
        anim = QtCore.QPropertyAnimation(self.indicator, b"geometry")
        anim.setDuration(200)
        anim.setStartValue(start_rect)
        anim.setEndValue(QtCore.QRect(rect.left(), end_y, rect.width(), 3))
        anim.start()
        self._indicator_anim = anim

    def current_editor(self) -> NoteTab:
        """Returner det aktive NoteTab-objekt."""
        return self.tabs.currentWidget()

    # ----- Fanehåndtering -----

    def _generate_filename(self) -> str:
        """Lav et tidsstempel-navn i mappen til brugerdata."""
        os.makedirs(DATA_DIR, exist_ok=True)
        base = time.strftime("%H%M-%d%m%y")
        name = f"{base}.md"
        path = os.path.join(DATA_DIR, name)
        counter = 1
        while os.path.exists(path):
            name = f"{base}-{counter}.md"
            path = os.path.join(DATA_DIR, name)
            counter += 1
        return path

    def new_tab(self):
        """Opretter en ny tom fane med automatisk filnavn."""
        path = self._generate_filename()
        editor = NoteTab(path)
        editor.typed.connect(self._user_typed)
        index = self.tabs.addTab(editor, os.path.splitext(os.path.basename(path))[0])
        self.tabs.setCurrentIndex(index)
        # Flyt indikatorbjælken til den nye fane
        self._move_indicator(index)
        editor.auto_save()  # gem straks
        editor.setFont(QtGui.QFont(self.font_family, max(6, round(10 * self.scale_factor))))
        editor.set_scale(self.scale_factor)
        if self.blind_typing and not self.blind_visible:
            editor.set_blind(True)
        self.status.showMessage("Ny note oprettet", 2000)

    def open_file(self):
        """Vis eller skjul filmenuen for at åbne en fil."""
        if self.file_menu.isVisible() and self.file_menu.mode == "open":
            self.file_menu.hide_menu()
        else:
            self.file_menu.setup("open")
            self.file_menu.show_menu()

    def save_file(self):
        """Gem den aktuelle fane."""
        now = time.time()
        editor = self.current_editor()
        if now - self.last_save_press < 2:
            self.last_save_press = now
            self.save_file_as()
            return
        self.last_save_press = now

        path = getattr(editor, "file_path", None)
        # Hvis filen stadig har et autogenereret navn ønsker vi at
        # spørge brugeren om et bedre navn første gang der gemmes.
        if not path or getattr(editor, "auto_name", False):
            self.save_file_as()
            return
        with open(path, "w", encoding="utf-8") as f:
            f.write(editor.toPlainText())
        self.status.showMessage(f"Gemt {path}", 2000)

    def save_file_as(self):
        """Vis eller skjul menuen for at gemme under et nyt navn."""
        if self.file_menu.isVisible() and self.file_menu.mode == "save":
            self.file_menu.hide_menu()
        else:
            editor = self.current_editor()
            self.file_menu.setup(
                "save",
                os.path.splitext(os.path.basename(editor.file_path))[0] if editor.file_path else "note",
            )
            self.file_menu.show_menu()

    def _file_action(self, path: str):
        """Håndter resultatet fra filmenuen."""
        if self.file_menu.mode == "open":
            if os.path.exists(path):
                with open(path, "r", encoding="utf-8") as f:
                    text = f.read()
                editor = NoteTab(path)
                editor.typed.connect(self._user_typed)
                editor.auto_name = False
                editor.setText(text)
                if self.blind_typing and not self.blind_visible:
                    editor.set_blind(True)
                index = self.tabs.addTab(editor, os.path.splitext(os.path.basename(path))[0])
                self.tabs.setCurrentIndex(index)
                self._move_indicator(index)
                self.status.showMessage(f"Åbnede {path}", 2000)
            else:
                self.status.showMessage("Filen findes ikke", 2000)
        else:  # save
            editor = self.current_editor()
            with open(path, "w", encoding="utf-8") as f:
                f.write(editor.toPlainText())
            editor.file_path = path
            editor.auto_name = False
            name = os.path.splitext(os.path.basename(path))[0]
            self.tabs.setTabText(self.tabs.currentIndex(), name)
            self._move_indicator(self.tabs.currentIndex())
            self.status.showMessage(f"Gemt som {path}", 2000)

    def close_current_tab(self):
        """Lukker den aktuelle fane."""
        index = self.tabs.currentIndex()
        if index != -1:
            self.tabs.removeTab(index)
            if self.tabs.count() == 0:
                self.new_tab()
            self.status.showMessage("Fane lukket", 2000)
            self._move_indicator(self.tabs.currentIndex())

    def prev_tab(self):
        """Skift til forrige fane."""
        index = self.tabs.currentIndex()
        if index > 0:
            self.tabs.setCurrentIndex(index - 1)
            self._move_indicator(index - 1)

    def next_tab(self):
        """Skift til næste fane."""
        index = self.tabs.currentIndex()
        if index < self.tabs.count() - 1:
            self.tabs.setCurrentIndex(index + 1)
            self._move_indicator(index + 1)

    def toggle_tabbar(self):
        """Skjul eller vis fanelinjen med slide-animation."""
        bar = self.tabs.tabBar()
        end = bar.sizeHint().height()
        anim = QtCore.QPropertyAnimation(bar, b"maximumHeight")
        if bar.isVisible():
            anim.setStartValue(bar.height())
            anim.setEndValue(0)
            anim.finished.connect(lambda: bar.setVisible(False))
            self.indicator.hide()
            self.status.hide_bar()
        else:
            bar.setVisible(True)
            anim.setStartValue(0)
            anim.setEndValue(end)
            QtCore.QTimer.singleShot(0, self._indicator_from_bottom)
            anim.finished.connect(lambda: self._move_indicator(self.tabs.currentIndex()))
            self.status.show_bar()
        anim.setDuration(200)
        anim.start()
        self._tabbar_anim = anim

    # ----- Sletning af filer -----

    def request_delete(self):
        """Vis eller skjul menuen der kræver et haiku før sletning."""
        if self.delete_menu.isVisible():
            self.delete_menu.hide_menu()
        else:
            self.delete_menu.show_menu()

    def _delete_current_file(self):
        """Slet den aktuelle fil og lukk fanen."""
        editor = self.current_editor()
        path = getattr(editor, "file_path", "")
        if path and os.path.exists(path):
            try:
                os.remove(path)
            except OSError:
                self.status.showMessage("Kunne ikke slette filen", 2000)
                return
        self.close_current_tab()
        self.status.showMessage("Ordene falder. Tomheden vinder.", 2000)

    def open_readme(self):
        """Vis README-filen i en skrivebeskyttet dialog."""
        path = os.path.join(ROOT_DIR, "README.md")
        try:
            with open(path, "r", encoding="utf-8") as f:
                text = f.read()
        except OSError:
            self.status.showMessage("Kunne ikke åbne README", 2000)
            return
        dlg = QtWidgets.QDialog(self)
        dlg.setWindowTitle("README")
        dlg.setLayout(QtWidgets.QVBoxLayout())
        view = QtWidgets.QPlainTextEdit()
        view.setReadOnly(True)
        view.setPlainText(text)
        view.setFont(QtGui.QFont(self.font_family, max(6, round(10 * self.scale_factor))))
        view.setStyleSheet("background:#1a1a1a;color:#e6e6e6;")
        dlg.layout().addWidget(view)
        dlg.resize(int(self.width() * 0.6), int(self.height() * 0.6))
        dlg.exec()

    # ----- Fast skalering -----

    def apply_fixed_scale(self):
        """Sæt fast fontstørrelse og layout ud fra ``scale_factor``."""
        font_size = max(6, round(10 * self.scale_factor))
        font = QtGui.QFont(self.font_family, font_size)
        self.setFont(font)
        self.tabs.tabBar().setFont(font)
        self.status.setFont(font)
        self.timer_menu.update_scale(font, self.width())
        self.file_menu.update_scale(font, self.width())
        self.delete_menu.update_scale(font, self.width())
        self.power_menu.update_scale(font, self.width(), self.height())
        self.mind_menu.update_scale(font, self.width())
        self.timer_widget.update_font(int(16 * self.scale_factor))
        padding = int(4 * self.scale_factor)
        self._style_tabs(padding)
        for i in range(self.tabs.count()):
            editor = self.tabs.widget(i)
            editor.setFont(font)
            editor.set_scale(self.scale_factor)
            editor.highlighter.rehighlight()
        QtCore.QTimer.singleShot(
            0, lambda idx=self.tabs.currentIndex(): self._move_indicator(idx)
        )

    # ----- Timerfunktioner -----

    def toggle_timer(self):
        """Vis eller skjul timer-menuen."""
        if self.timer_menu.isVisible():
            self.timer_menu.hide_menu()
        else:
            self.timer_menu.show_menu()

    def _timer_selected(self, seconds: int):
        """Start timeren med den valgte længde fra menuen."""
        if seconds:
            self.timer_widget.start(seconds)
            self.current_duration = seconds
            self.status.showMessage(
                f"Timer startet: {self.current_duration} sek", 2000
            )

    def reset_or_stop_timer(self):
        """Resetter timeren eller stopper den ved dobbelttryk."""
        now = time.time()
        if now - self.last_reset < 2:
            self.timer_widget.reset()
            self.status.showMessage("Timer stoppet", 2000)
            self.current_duration = 0
        else:
            if self.current_duration:
                self.timer_widget.start(self.current_duration)
                self.status.showMessage("Timer genstartet", 2000)
        self.last_reset = now

    def timer_finished(self):
        """Vis besked når tiden er gået."""
        self.status.showMessage("Tiden er gået", 5000)

    # ----- Lysstyrke -----

    def _brightness_path(self) -> str | None:
        paths = glob("/sys/class/backlight/*/brightness")
        return paths[0] if paths else None

    def _adjust_brightness(self, delta: int) -> None:
        path = self._brightness_path()
        if not path:
            self.status.showMessage("Ingen baggrundsbelysning fundet", 2000)
            return
        try:
            with open(path, "r", encoding="utf-8") as f:
                val = int(f.read().strip())
            val = max(0, min(255, val + delta))
            os.system(f"echo {val} | sudo tee {path} > /dev/null")
            self.status.showMessage(f"Lysstyrke {val}", 1000)
        except OSError:
            self.status.showMessage("Kan ikke justere lysstyrke", 2000)

    def brightness_up(self):
        self._adjust_brightness(10)

    def brightness_down(self):
        self._adjust_brightness(-10)

    # ----- Skrivepsykologi -----

    def set_invisible(self, state: bool) -> None:
        self.invisible_enabled = state
        if state:
            self.invisible_idle.start(self.invisible_delay * 1000)
        else:
            self.invisible_idle.stop()
            self.fade_timer.stop()
            self._fading = False

    def set_blind_mode(self, state: bool) -> None:
        self.blind_typing = state
        self.blind_visible = False
        self._apply_blind()

    def toggle_blind_visibility(self):
        if not self.blind_typing:
            return
        self.blind_visible = not self.blind_visible
        self._apply_blind()

    def _apply_blind(self):
        for i in range(self.tabs.count()):
            editor = self.tabs.widget(i)
            editor.set_blind(self.blind_typing and not self.blind_visible)

    def set_think(self, state: bool) -> None:
        self.think_enabled = state
        if state:
            self.think_timer.start(self.think_delay * 1000)
        else:
            self.think_timer.stop()

    def start_self_destruct(self, minutes: int) -> None:
        if minutes <= 0:
            return
        self.self_destruct_seconds = minutes * 60
        self.self_destruct_timer.start(1000)
        self.status.showMessage(f"Selvdestruktion om {minutes} min", 2000)

    def _tick_self_destruct(self) -> None:
        if self.self_destruct_seconds <= 0:
            return
        self.self_destruct_seconds -= 1
        if self.self_destruct_seconds == 60:
            self.status.showMessage("Selvdestruktion om 1 minut", 2000)
        if self.self_destruct_seconds <= 0:
            for i in range(self.tabs.count()):
                self.tabs.widget(i).clear()
            self.self_destruct_timer.stop()
            self.status.showMessage("Alt slettet", 5000)

    def _start_fade(self):
        if not self.invisible_enabled:
            return
        self._fading = True
        interval = max(1, int(1000 / max(1, self.fade_speed)))
        self.fade_timer.start(interval)

    def _fade_word(self):
        editor = self.current_editor()
        if not editor:
            return
        text = editor.toPlainText().rstrip()
        if not text:
            self.fade_timer.stop()
            self._fading = False
            return
        words = text.split()
        if words:
            words.pop()
            editor.blockSignals(True)
            editor.setPlainText(" ".join(words))
            editor.moveCursor(QtGui.QTextCursor.MoveOperation.End)
            editor.blockSignals(False)

    def _think_prompt(self):
        if not self.think_enabled:
            return
        import random

        self.status.showMessage(random.choice(self.think_prompts), 5000)
        self.think_timer.start(self.think_delay * 1000)

    def _user_typed(self):
        if self.invisible_enabled and not self._fading:
            self.invisible_idle.start(self.invisible_delay * 1000)
        if self._fading:
            self.fade_timer.stop()
            self._fading = False
        if self.think_enabled:
            self.think_timer.start(self.think_delay * 1000)

    def toggle_mind_menu(self):
        if self.mind_menu.isVisible():
            self.mind_menu.hide_menu()
        else:
            self.mind_menu.show_menu()

    # ----- Hemmingway-tilstand -----

    def toggle_hemingway(self):
        """Aktiver eller deaktiver Hemingway Mode.

        Hemmingway-tilstand forhindrer brugeren i at slette tekst eller
        bevæge markøren bagud og kan slås til via genvejen ``Ctrl+H``.
        """
        self.hemingway = not self.hemingway
        for i in range(self.tabs.count()):
            editor = self.tabs.widget(i)
            editor.hemingway = self.hemingway
        self.hemi_label.setVisible(self.hemingway)
        tilstand = "aktiveret" if self.hemingway else "deaktiveret"
        self.status.showMessage(f"Hemmingway {tilstand}", 2000)

    # ----- Gem og genskab session -----

    def closeEvent(self, event: QtGui.QCloseEvent) -> None:
        self.save_session()
        super().closeEvent(event)

    def save_session(self):
        """Gemmer information om den aktuelle session.

        Denne metode kaldes når vinduet lukkes og skriver en JSON-fil
        med stien til alle åbne filer samt vinduets placering. Ved næste
        opstart kan ``load_session`` bruge disse oplysninger til at
        genskabe arbejdsfladen.
        """
        os.makedirs(DATA_DIR, exist_ok=True)
        data = {
            "files": [self.tabs.widget(i).file_path for i in range(self.tabs.count())],
            "current": self.tabs.currentIndex(),
            "size": [self.width(), self.height()],
            "pos": [self.x(), self.y()],
        }
        with open(SESSION_FILE, "w", encoding="utf-8") as f:
            json.dump(data, f)

    def load_session(self) -> bool:
        """Forsøg at genskabe en tidligere session.

        Returnerer ``True`` hvis en session blev indlæst, ellers ``False``.
        Det betyder at programmet kan starte med tomme faner hvis der
        ikke eksisterer en ``session.json``. Metoden kigger på hver fil,
        åbner den hvis den findes, og genopretter også zoom-niveauet.
        """
        try:
            with open(SESSION_FILE, "r", encoding="utf-8") as f:
                data = json.load(f)
        except FileNotFoundError:
            return False
        files = data.get("files", [])
        if not files:
            return False
        for path in files:
            if os.path.exists(path):
                with open(path, "r", encoding="utf-8") as f:
                    text = f.read()
                editor = NoteTab(path)
                editor.typed.connect(self._user_typed)
                editor.auto_name = False
                editor.setText(text)
                if self.blind_typing and not self.blind_visible:
                    editor.set_blind(True)
                self.tabs.addTab(editor, os.path.splitext(os.path.basename(path))[0])
        self.tabs.setCurrentIndex(min(data.get("current", 0), self.tabs.count()-1))
        size = data.get("size")
        if size:
            self.resize(*size)
        pos = data.get("pos")
        if pos:
            self.move(*pos)
        self.apply_fixed_scale()
        self._move_indicator(self.tabs.currentIndex())
        return True

# ----- Programstart -----

def main():
    app = QtWidgets.QApplication(sys.argv)
    dark = QtGui.QPalette()
    dark.setColor(QtGui.QPalette.ColorRole.Window, QtGui.QColor("#121212"))
    dark.setColor(QtGui.QPalette.ColorRole.Base, QtGui.QColor("#121212"))
    dark.setColor(QtGui.QPalette.ColorRole.Text, QtGui.QColor("#e6e6e6"))
    app.setPalette(dark)
    # Ensartet udseende for knapper uafhængigt af window manager
    app.setStyleSheet(
        "QPushButton{background:#333;color:#ddd;border:none;border-radius:6px;padding:4px;}"
        "QPushButton:pressed{background:#555;}"
        "QPushButton:disabled{color:#555;background:#222;}"
    )
    window = NotatorMainWindow()
    window.showFullScreen()
    sys.exit(app.exec())

if __name__ == "__main__":
    main()<|MERGE_RESOLUTION|>--- conflicted
+++ resolved
@@ -1327,14 +1327,11 @@
         self.self_destruct_timer.timeout.connect(self._tick_self_destruct)
         self.self_destruct_seconds = 0
 
-<<<<<<< HEAD
         # Load tidligere session eller start med en ny fane
         if not self.load_session():
             self.new_tab()
             self.apply_fixed_scale()
-
-=======
->>>>>>> f8bca84c
+          
         # Genveje
         self._setup_shortcuts()
 
