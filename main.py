# Notator - en minimalistisk skrivemaskine
# ---------------------------------------
# Denne kode implementerer et simpelt skriveprogram i PyQt6.
# Programmet er designet til at køre på en Raspberry Pi 3a+
# og er derfor holdt så letvægts som muligt.
# Hver del af koden er grundigt kommenteret på dansk
# for at hjælpe både AI og mennesker med at forstå logikken.

import sys
import os
import time
import json
from PyQt6 import QtWidgets, QtCore, QtGui

# Rodmappen til programmet bruges til at finde data-mappen
ROOT_DIR = os.path.dirname(os.path.abspath(__file__))

# Hjælpefunktion til at vælge en monospace-font.
# Programmet forsøger JetBrains Mono først og falder
# tilbage til Noto Sans Mono eller Iosevka hvis de ikke
# findes på systemet. Dermed sikres ensartet udseende
# selv på minimalistiske installationer som Raspberry Pi.
def pick_mono_font() -> str:
    """Returner navnet på en tilgængelig monospace-font.

    QFontDatabase i Qt6 benytter statiske metoder og kræver at der er
    oprettet en QApplication inden den kan benyttes. Vi antager derfor at
    funktionen først kaldes efter ``QApplication`` er initialiseret.
    """
    families = QtGui.QFontDatabase.families()
    for name in ["JetBrains Mono", "Noto Sans Mono", "Iosevka"]:
        if name in families:
            return name
    return QtGui.QFont().defaultFamily()

# Fremhæv Markdown under skrivning
class MarkdownHighlighter(QtGui.QSyntaxHighlighter):
    """En simpel highlighter der viser Markdown-formatering direkte.

    Overskrifter (#, ## osv.) gives automatisk større skriftstørrelse,
    så man kan se hierarkiet uden et separat preview-vindue.
    """

    def __init__(self, parent=None):
        super().__init__(parent)
        self.bold_format = QtGui.QTextCharFormat()
        self.bold_format.setFontWeight(QtGui.QFont.Weight.Bold)

        self.italic_format = QtGui.QTextCharFormat()
        self.italic_format.setFontItalic(True)

        self.heading_format = QtGui.QTextCharFormat()
        self.heading_format.setFontWeight(QtGui.QFont.Weight.Bold)
        self.heading_format.setForeground(QtGui.QBrush(QtGui.QColor("#e0e0e0")))

        # Markdown-symboler (#, *, **) skal tones ned i en grå farve
        self.marker_format = QtGui.QTextCharFormat()
        self.marker_format.setForeground(QtGui.QColor("#666"))

        self.quote_format = QtGui.QTextCharFormat()
        self.quote_format.setForeground(QtGui.QColor("#999"))
        self.quote_format.setFontItalic(True)

        self.bullet_format = QtGui.QTextCharFormat()
        self.bullet_format.setForeground(QtGui.QColor("#bbb"))

    def highlightBlock(self, text: str) -> None:
        # **fed**
        bold = QtCore.QRegularExpression(r"\*\*(.+?)\*\*")
        it = bold.globalMatch(text)
        while it.hasNext():
            match = it.next()
            self.setFormat(match.capturedStart(1), match.capturedLength(1), self.bold_format)
            # farv selve **-markørerne svagt
            self.setFormat(match.capturedStart(), 2, self.marker_format)
            self.setFormat(match.capturedEnd() - 2, 2, self.marker_format)

        # *kursiv*
        italic = QtCore.QRegularExpression(r"(?<!\*)\*(?!\s)(.+?)(?<!\s)\*(?!\*)")
        it = italic.globalMatch(text)
        while it.hasNext():
            match = it.next()
            self.setFormat(match.capturedStart(1), match.capturedLength(1), self.italic_format)
            self.setFormat(match.capturedStart(), 1, self.marker_format)
            self.setFormat(match.capturedEnd() - 1, 1, self.marker_format)

        # overskrifter begynder med et eller flere #
        heading = QtCore.QRegularExpression(r"^(#{1,6})\s+(.*)")
        match = heading.match(text)
        if match.hasMatch():
            level = len(match.captured(1))
            fmt = QtGui.QTextCharFormat(self.heading_format)
            base = self.document().defaultFont().pointSizeF()
            # Jo færre #, jo større skrift
            scale = {1:2.0, 2:1.7, 3:1.5, 4:1.3, 5:1.2, 6:1.1}.get(level, 1)
            fmt.setFontPointSize(base * scale)
            self.setFormat(0, len(text), fmt)
            marker_fmt = QtGui.QTextCharFormat(fmt)
            marker_fmt.setForeground(self.marker_format.foreground())
            self.setFormat(match.capturedStart(1), level, marker_fmt)

        bullet = QtCore.QRegularExpression(r"^(\s*\*\s+)")
        match = bullet.match(text)
        if match.hasMatch():
            bullet_len = len(match.captured(1))
            fmt = QtGui.QTextCharFormat()
            fmt.setForeground(self.bullet_format.foreground())
            self.setFormat(match.capturedStart(1), bullet_len, fmt)

        quote = QtCore.QRegularExpression(r"^>\s+(.*)")
        match = quote.match(text)
        if match.hasMatch():
            self.setFormat(0, len(text), self.quote_format)
            self.setFormat(0, 1, self.marker_format)

        bullet = QtCore.QRegularExpression(r"^\s*\*\s+(.*)")
        match = bullet.match(text)
        if match.hasMatch():
            self.setFormat(match.capturedStart(), 1, self.bullet_format)
            self.setFormat(match.capturedStart(1), len(match.captured(1)), QtGui.QTextCharFormat())

        quote = QtCore.QRegularExpression(r"^>\s+(.*)")
        match = quote.match(text)
        if match.hasMatch():
            self.setFormat(0, len(text), self.quote_format)
            self.setFormat(0, 1, self.marker_format)

# ----- Hjælpeklasser -----

class NoteTab(QtWidgets.QTextEdit):
    """En teksteditor der kan blokere sletning i Hemmingway-tilstand."""

    def __init__(self, file_path: str, parent=None):
        super().__init__(parent)
        self.file_path = file_path
        # ``auto_name`` angiver om filnavnet er autogenereret. Når brugeren
        # gemmer med et eget navn, sættes denne til ``False`` så autosave ikke
        # skriver tilbage til den gamle sti.
        self.auto_name = True
        self.hemingway = False  # Hvis sand, blokeres sletning og navigation bagud
        # Brug den skrifttype som ``pick_mono_font`` finder. Dermed er vi
        # robuste overfor systemer hvor JetBrains Mono ikke er installeret.
        self.setFont(QtGui.QFont(pick_mono_font(), 10))
        # Mørk baggrund og små marginer i siderne samt tilpassede scrollbars
        self.setStyleSheet(
            "background:#1a1a1a;color:#e6e6e6;"
            "QScrollBar{background:#1a1a1a;border:none;}"
            "QScrollBar::handle{background:#555;border-radius:4px;}"
            "QScrollBar::add-line,QScrollBar::sub-line{width:0;height:0;}"
            "QScrollBar::add-page,QScrollBar::sub-page{background:none;}"
        )
        self.margin = 24
        self.setViewportMargins(self.margin, 0, self.margin, 0)
        self.highlighter = MarkdownHighlighter(self.document())
        # Auto-gem hvert 10. sekund
        self.auto_timer = QtCore.QTimer(self)
        self.auto_timer.timeout.connect(self.auto_save)
        self.auto_timer.start(10000)

    def set_scale(self, factor: float):
        """Opdater margener efter zoom."""
        m = int(self.margin * factor)
        self.setViewportMargins(m, 0, m, 0)

    def auto_save(self):
        """Gem indholdet i filen uden notifikation."""
        if not self.file_path:
            QtWidgets.QMessageBox.warning(
                self,
                "Auto-gem fejlede",
                "Ingen filsti angivet til noten, kan ikke auto-gemme.",
            )
            return
        dirpath = os.path.dirname(self.file_path)
        if dirpath:
            os.makedirs(dirpath, exist_ok=True)
        with open(self.file_path, "w", encoding="utf-8") as f:
            f.write(self.toPlainText())
    def keyPressEvent(self, event: QtGui.QKeyEvent):
        if self.hemingway:
            blocked = [QtCore.Qt.Key.Key_Backspace,
                       QtCore.Qt.Key.Key_Delete,
                       QtCore.Qt.Key.Key_Left,
                       QtCore.Qt.Key.Key_Up]
            if event.key() in blocked:
                # Bloker sletning og bevægelse bagud
                return
        super().keyPressEvent(event)

class TimerWidget(QtWidgets.QLabel):
    """Viser en nedtælling og udsender et signal når tiden er gået.

    Denne klasse fungerer blot som et display: ``start`` sætter et
    antal sekunder og widgetten opdaterer sig selv hvert sekund via en
    intern ``QTimer``. Når nedtællingen rammer nul, udsendes ``timeout``
    så andre dele af programmet kan reagere.
    """
    timeout = QtCore.pyqtSignal()  # Signal der udsendes når tiden er gået

    def __init__(self, parent=None):
        super().__init__(parent)
        self.setAlignment(QtCore.Qt.AlignmentFlag.AlignCenter)
        # Gem fontstørrelse og om timeren kører, så stilen kan opdateres
        # uden at miste farven ved zoom.
        self._font_size = 16
        self._running = False
        self._duration = 0
        self._remaining = 0
        self._timer = QtCore.QTimer(self)
        self._timer.timeout.connect(self._update_time)
        # Ekstra timer der får teksten til at blinke når tiden er gået
        self._blink_anim = None
        self._blinking = False
        self._text_opacity = 1.0
        self.hide()  # Timeren er skjult indtil den startes
        self._update_style()

    @QtCore.pyqtProperty(float)
    def textOpacity(self) -> float:
        return self._text_opacity

    @textOpacity.setter
    def textOpacity(self, value: float) -> None:
        self._text_opacity = value
        self._update_style()

    def start(self, seconds: int):
        """Start en nedtælling på det angivne antal sekunder."""
        # Stop eventuel blinkning fra en tidligere nedtælling
        if self._blink_anim:
            self._blink_anim.stop()
        self.setVisible(True)
        self._duration = seconds
        self._remaining = seconds
        self._blinking = False
        self._update_label()
        # Vis at timeren er aktiv med grøn baggrund
        self._running = True
        self._update_style()
        self._timer.start(1000)  # opdater hvert sekund

    def reset(self):
        """Stop og nulstil timeren."""
        self._timer.stop()
        if self._blink_anim:
            self._blink_anim.stop()
        self.hide()
        # Markér at timeren er stoppet
        self._running = False
        self._blinking = False
        self._update_style()

    def _update_time(self):
        self._remaining -= 1
        if self._remaining <= 0:
            self._finish()
        else:
            self._update_label()

    def _update_label(self):
        mins, secs = divmod(self._remaining, 60)
        self.setText(f"{mins:02d}:{secs:02d}")

    def _finish(self):
        """Kaldes når nedtællingen rammer nul."""
        self._timer.stop()
        self._running = False
        self._remaining = 0
        self._update_label()
        # Start blink-tilstand i ca. 5 sekunder (20 toggles)
        self._blinking = True
        self._update_style()
        self._start_blink()
        self.timeout.emit()

    def _start_blink(self):
        """Anvend en fade-animation for blink."""
        fade_out = QtCore.QPropertyAnimation(self, b"textOpacity")
        fade_out.setStartValue(1.0)
        fade_out.setEndValue(0.0)
        fade_out.setDuration(125)
        fade_in = QtCore.QPropertyAnimation(self, b"textOpacity")
        fade_in.setStartValue(0.0)
        fade_in.setEndValue(1.0)
        fade_in.setDuration(125)
        group = QtCore.QSequentialAnimationGroup(self)
        group.addAnimation(fade_out)
        group.addAnimation(fade_in)
        group.setLoopCount(20)  # ca. 5 sekunder
        group.finished.connect(self._stop_blink)
        group.start()
        self._blink_anim = group

    def _stop_blink(self):
        """Stop blink-animationen og nulstil stil."""
        self._blinking = False
        self._text_opacity = 1.0
        self._blink_anim = None
        self._update_style()
        self.hide()  # skjul timeren helt efter blink

    def update_font(self, size: int):
        """Opdater fontstørrelsen og bevar farverne."""
        self._font_size = size
        self._update_style()

    def _update_style(self):
        """Anvend stylesheet afhængigt af om timeren kører."""
        if self._blinking:
            bg = "#8b0000"  # mørk rød når tiden er gået
        elif self._running:
            bg = "#556b2f"  # støvet grøn under nedtælling
        else:
            bg = "#1a1a1a"
        color = QtGui.QColor("#e6e6e6")
        color.setAlphaF(self._text_opacity)
        self.setStyleSheet(
            f"background:{bg};color:{color.name(QtGui.QColor.NameFormat.HexArgb)};font-size:{self._font_size}pt; padding:4px;"
        )

class TimerMenu(QtWidgets.QWidget):
    """En nedfældet menu hvor brugeren vælger timerens længde.

    Menuen erstatter den tidligere dialogboks og er nu integreret som en
    skjult widget under timer-displayet. ``changed``-signalet udsendes med
    det valgte antal sekunder, hvorefter menuen skjules igen.
    """

    changed = QtCore.pyqtSignal(int)
    closed = QtCore.pyqtSignal()
    presets = [30, 3 * 60, 7 * 60, 11 * 60]

    def __init__(self, parent=None):
        super().__init__(parent)
        self.setLayout(QtWidgets.QVBoxLayout())
        self.layout().setContentsMargins(0, 0, 0, 0)
        # Udseende for knapper når de har fokus
        self.setStyleSheet(
            "QPushButton {border:none;padding:4px;color:#ddd;}"
            "QPushButton:focus {background:#444;border:none;}"
        )
        self.buttons = []
        for seconds in self.presets:
            btn = QtWidgets.QPushButton(self._fmt(seconds))
            btn.setFocusPolicy(QtCore.Qt.FocusPolicy.StrongFocus)
            btn.clicked.connect(lambda _, s=seconds: self._choose(s))
            btn.setAutoDefault(False)
            btn.installEventFilter(self)
            self.layout().addWidget(btn)
            self.buttons.append(btn)
        self.custom_input = QtWidgets.QLineEdit()
        self.custom_input.setPlaceholderText("Indtast tid")
        # Diskret grå kant omkring feltet
        self.custom_input.setStyleSheet(
            "QLineEdit{border:1px solid #666;background:#1a1a1a;color:#ddd;}"
        )
        self.custom_input.setFocusPolicy(QtCore.Qt.FocusPolicy.StrongFocus)
        self.custom_input.returnPressed.connect(self._custom)
        self.custom_input.installEventFilter(self)
        self.layout().addWidget(self.custom_input)

        # Starter skjult med højde 0; animationen ændrer "maximumHeight".
        self.setMaximumHeight(0)
        self.hide()

    def show_menu(self):
        """Vis menuen med en let slide-animation."""
        self.setVisible(True)
        if self.parent():
            self.setFixedWidth(int(self.parent().width() * 0.33))
        end = self.sizeHint().height()
        anim = QtCore.QPropertyAnimation(self, b"maximumHeight")
        anim.setStartValue(0)
        anim.setEndValue(end)
        anim.setDuration(200)
        anim.start()
        self._anim = anim
        self.buttons[0].setFocus()

    def hide_menu(self):
        """Skjul menuen igen med samme animation modsat."""
        end = self.maximumHeight()
        anim = QtCore.QPropertyAnimation(self, b"maximumHeight")
        anim.setStartValue(end)
        anim.setEndValue(0)
        anim.setDuration(200)
        anim.finished.connect(self._after_hide)
        anim.start()
        self._anim = anim

    def _after_hide(self):
        self.setVisible(False)
        self.closed.emit()

    def _choose(self, seconds: int):
        self.changed.emit(seconds)
        self.custom_input.clear()
        self.hide_menu()

    def _custom(self):
        text = self.custom_input.text().strip().lower()
        try:
            if text.endswith("s"):
                seconds = int(text[:-1])
            else:
                seconds = int(text) * 60
        except ValueError:
            QtWidgets.QMessageBox.warning(
                self, "Ugyldigt format",
                "Indtast et tal (minutter) eller med 's' for sekunder")
            return
        self.changed.emit(seconds)
        self.custom_input.clear()
        self.hide_menu()

    def eventFilter(self, obj, event):
        if event.type() == QtCore.QEvent.Type.KeyPress:
            if event.key() == QtCore.Qt.Key.Key_Escape:
                self.hide_menu()
                return True
            # Navigér mellem knapperne med piletaster
            if obj in self.buttons:
                idx = self.buttons.index(obj)
                if event.key() in (QtCore.Qt.Key.Key_Down, QtCore.Qt.Key.Key_Right):
                    if idx == len(self.buttons) - 1:
                        self.custom_input.setFocus()
                    else:
                        self.buttons[idx + 1].setFocus()
                    return True
                if event.key() in (QtCore.Qt.Key.Key_Up, QtCore.Qt.Key.Key_Left):
                    if idx == 0:
                        self.custom_input.setFocus()
                    else:
                        self.buttons[idx - 1].setFocus()
                    return True
            if obj is self.custom_input:
                if event.key() in (QtCore.Qt.Key.Key_Up, QtCore.Qt.Key.Key_Left):
                    self.buttons[-1].setFocus()
                    return True
                if event.key() in (QtCore.Qt.Key.Key_Down, QtCore.Qt.Key.Key_Right):
                    self.buttons[0].setFocus()
                    return True
        return super().eventFilter(obj, event)

    @staticmethod
    def _fmt(seconds: int) -> str:
        return f"{seconds // 60 if seconds >= 60 else seconds} {'min' if seconds >= 60 else 'sek'}"


class FileMenu(QtWidgets.QWidget):
    """En simpel menu til filnavne der glider op fra bunden."""

    accepted = QtCore.pyqtSignal(str)

    def __init__(self, parent=None):
        super().__init__(parent)
        self.setLayout(QtWidgets.QVBoxLayout())
        self.layout().setContentsMargins(0, 0, 0, 0)
        self.list = QtWidgets.QListWidget()
        self.layout().addWidget(self.list)
        self.line = QtWidgets.QLineEdit()
        self.layout().addWidget(self.line)
        btns = QtWidgets.QHBoxLayout()
        self.ok_btn = QtWidgets.QPushButton()
        self.cancel_btn = QtWidgets.QPushButton("Annuller")
        btns.addWidget(self.ok_btn)
        btns.addWidget(self.cancel_btn)
        self.layout().addLayout(btns)

        self.ok_btn.clicked.connect(self._emit)
        self.cancel_btn.clicked.connect(self.hide_menu)
        self.line.installEventFilter(self)
        self.list.installEventFilter(self)
        self.line.returnPressed.connect(self._emit)
        self.list.itemActivated.connect(self._emit)
        self.setMaximumHeight(0)
        self.hide()

    def setup(self, mode: str, default: str = ""):
        """Konfigurer menuen til open eller save."""
        self.mode = mode
        self.ok_btn.setText("Åbn" if mode == "open" else "Gem")
        if mode == "open":
            self.line.hide()
            self.list.show()
            self.list.clear()
            data_dir = os.path.join(ROOT_DIR, "data")
            try:
                files = [f[:-3] for f in os.listdir(data_dir) if f.endswith(".md")]
            except FileNotFoundError:
                files = []
            for f in files:
                self.list.addItem(f)
            if files:
                self.list.setCurrentRow(0)
            self.list.setFocus()
        else:
            self.list.hide()
            self.line.show()
            # vis standardnavn uden filendelse
            if default.endswith(".md"):
                default = os.path.splitext(default)[0]
            self.line.setText(default)
            self.line.selectAll()

    def show_menu(self):
        self.setVisible(True)
        end = self.sizeHint().height()
        anim = QtCore.QPropertyAnimation(self, b"maximumHeight")
        anim.setStartValue(0)
        anim.setEndValue(end)
        anim.setDuration(200)
        anim.start()
        self._anim = anim
        if self.mode == "open":
            self.list.setFocus()
        else:
            self.line.setFocus()

    def hide_menu(self):
        end = self.maximumHeight()
        anim = QtCore.QPropertyAnimation(self, b"maximumHeight")
        anim.setStartValue(end)
        anim.setEndValue(0)
        anim.setDuration(200)
        anim.finished.connect(lambda: self.setVisible(False))
        anim.start()
        self._anim = anim

    def _emit(self):
        if self.mode == "open":
            item = self.list.currentItem()
            if not item:
                return
            name = item.text().strip() + ".md"
        else:
            name = self.line.text().strip()
            if not name.endswith(".md"):
                name += ".md"
        if name:
            path = os.path.join(ROOT_DIR, "data", name)
            self.accepted.emit(path)
        self.hide_menu()

    def eventFilter(self, obj, event):
        if event.type() == QtCore.QEvent.Type.KeyPress and event.key() == QtCore.Qt.Key.Key_Escape:
            self.hide_menu()
            return True
        return super().eventFilter(obj, event)


class DeleteMenu(QtWidgets.QWidget):
    """Menu der kræver et haiku før en fil kan slettes."""

    confirmed = QtCore.pyqtSignal()
    closed = QtCore.pyqtSignal()

    haikus = [
        "Hvad vil du fortr\u00e6nge?\nHvad hvis det var begyndelse \u2013\nikke en fejlskrift?",
        "Du trykker for slet.\nMen hvem var du, da du skrev?\nEr han stadig her?",
        "Hver linje du skrev\nbar en dr\u00f8m i forkl\u00e6dning.\nEr du tr\u00e6t af den?",
        "Hvis du nu forlod\ndette fragment af din stemme \u2013\nhvem vil finde den?",
        "Glemsel er let nok,\nmen har du givet mening\ntil det, du vil fjerne?",
        "Skriv ikke forbi.\nSkriv en grav for ordene \u2013\nog g\u00e5 den i m\u00f8de.",
        "Den tavse cursor sp\u00f8r\u2019:\nSkal jeg forts\u00e6tte alene?\nEller med din h\u00e5nd?",
        "Et klik, og det g\u00e5r \u2013\nmen f\u00f8r du lader det ske,\nsig hvad det var v\u00e6rd.",
        "Afsked uden ord\ner bare fortr\u00e6ngningens dans.\nGiv det rytme f\u00f8rst.",
        "Du skrev det i hast \u2013\nvil du ogs\u00e5 slette det\ns\u00e5dan? Eller i haiku?",
        "M\u00e5ske var det grimt.\nMen var det ikke ogs\u00e5 dig?\n\u00c9n dag i dit liv.",
        "Dette var engang\net sted du t\u00e6nkte frit i.\nG\u00e5r du nu forbi?",
        "Du trykker p\u00e5 slet.\nMen vil du virkelig forlade\ndig selv i m\u00f8rket?",
        "Lad ikke din frygt\nblive sletterens skygge.\nSkriv med \u00e5bne \u00f8jne.",
        "Hvis du kan digte,\ns\u00e5 kan du ogs\u00e5 forlade \u2013\nmed hjertet \u00e5bent.",
        "Hvad flygter du fra?\nOrdene, du selv har valgt \u2013\neller det, de ser?",
        "Du skrev dette ned.\nVar det ikke sandt engang?\nHvor blev det af dig?",
        "Hvis du sletter nu,\nhvem er det s\u00e5, du fors\u00f8ger\nat tie ihjel?",
        "Der var en grund f\u00f8r \u2013\nen tanke, en f\u00f8lelse.\nHar den fortjent glemsel?",
        "Er du f\u00e6rdig nu?\nEller bare ut\u00e5lmodig\nefter at glemme?",
        "Du b\u00e6rer en stemme\nind i m\u00f8rket, uden spor.\nEr du sikker nu?",
        "Nogle ord skal v\u00e6k.\nMen f\u00f8rst m\u00e5 du fort\u00e6lle\nhvad de gjorde ved dig.",
        "Du har set forbi \u2013\nmen hvad var det, du s\u00e5 her?\nSkriv det i et vers.",
        "Slet kun det, du har\nmodet til at huske p\u00e5\nn\u00e5r tavsheden st\u00e5r.",
    ]

    def __init__(self, parent=None):
        super().__init__(parent)
        self._index = 0
        self.setLayout(QtWidgets.QVBoxLayout())
        self.layout().setContentsMargins(10, 10, 10, 10)

        self.intro = QtWidgets.QLabel(
            "Denne skrivemaskine er bygget til at skrive, ikke slette."
        )
        self.intro.setWordWrap(True)
        self.intro.setAlignment(QtCore.Qt.AlignmentFlag.AlignCenter)
        self.layout().addWidget(self.intro)

        self.haiku_label = QtWidgets.QLabel()
        self.haiku_label.setAlignment(QtCore.Qt.AlignmentFlag.AlignCenter)
        self.haiku_label.setWordWrap(True)
        self.layout().addWidget(self.haiku_label)

        self.instruction = QtWidgets.QLabel(
            "Hvis du virkelig vil slette denne fil, skriv da et haiku om fortrydelse eller afslutning."
        )
        self.instruction.setAlignment(QtCore.Qt.AlignmentFlag.AlignCenter)
        self.instruction.setWordWrap(True)
        self.instruction.hide()
        self.layout().addWidget(self.instruction)

        self.inputs = [QtWidgets.QLineEdit() for _ in range(3)]
        placeholders = [
            "5 stavelser",
            "7 stavelser",
            "5 stavelser",
        ]
        for inp in self.inputs:
            inp.hide()
            inp.textChanged.connect(self._validate)
            self.layout().addWidget(inp)
        for inp, ph in zip(self.inputs, placeholders):
            inp.setPlaceholderText(ph)
        self.inputs[-1].returnPressed.connect(self._confirm)

        btn_row = QtWidgets.QVBoxLayout()
        self.confirm_btn = QtWidgets.QPushButton("Slet")
        self.confirm_btn.setEnabled(False)
        self.confirm_btn.clicked.connect(self._confirm)
        self.confirm_btn.setSizePolicy(
            QtWidgets.QSizePolicy.Policy.Fixed,
            QtWidgets.QSizePolicy.Policy.Fixed,
        )
        self.next_btn = QtWidgets.QPushButton("Slet")
        self.next_btn.clicked.connect(self._start_inputs)
        self.next_btn.setSizePolicy(
            QtWidgets.QSizePolicy.Policy.Fixed,
            QtWidgets.QSizePolicy.Policy.Fixed,
        )
        self.cancel_btn = QtWidgets.QPushButton("Annuller")
        self.cancel_btn.clicked.connect(self.hide_menu)
        self.cancel_btn.setSizePolicy(
            QtWidgets.QSizePolicy.Policy.Fixed,
            QtWidgets.QSizePolicy.Policy.Fixed,
        )
        btn_row.setAlignment(QtCore.Qt.AlignmentFlag.AlignHCenter)
        btn_row.addWidget(self.confirm_btn)
        btn_row.addWidget(self.next_btn)
        btn_row.addWidget(self.cancel_btn)
        self.layout().addLayout(btn_row)
        self.confirm_btn.hide()

        self.setMaximumHeight(0)
        self.hide()

    def show_menu(self):
        self.setVisible(True)
        self._set_haiku()
        for inp in self.inputs:
            inp.hide()
        self.confirm_btn.hide()
        self.next_btn.show()
        self.cancel_btn.show()
        self.intro.show()
        self.haiku_label.show()
        self.instruction.hide()
        end = self.sizeHint().height()
        anim = QtCore.QPropertyAnimation(self, b"maximumHeight")
        anim.setStartValue(0)
        anim.setEndValue(end)
        anim.setDuration(200)
        anim.start()
        self._anim = anim
        self.next_btn.setFocus()

    def hide_menu(self):
        end = self.maximumHeight()
        anim = QtCore.QPropertyAnimation(self, b"maximumHeight")
        anim.setStartValue(end)
        anim.setEndValue(0)
        anim.setDuration(200)
        anim.finished.connect(self._after_hide)
        anim.start()
        self._anim = anim

    def _after_hide(self):
        self.setVisible(False)
        self.closed.emit()

    def _set_haiku(self):
        text = self.haikus[self._index % len(self.haikus)]
        self._index += 1
        self.haiku_label.setText(text)

    def _start_inputs(self):
        for inp in self.inputs:
            inp.clear()
            inp.show()
        self.next_btn.hide()
        self.confirm_btn.show()
        self.intro.hide()
        self.haiku_label.hide()
        self.instruction.show()
        self._validate()
        self.inputs[0].setFocus()

    def _count_words(self, text: str) -> int:
        return len([w for w in text.strip().split() if w])

    def _validate(self):
        words = [self._count_words(inp.text()) for inp in self.inputs]
        ok = (
            3 <= words[0] <= 5
            and 4 <= words[1] <= 7
            and 3 <= words[2] <= 5
        )
        self.confirm_btn.setEnabled(ok)

    def _confirm(self):
        if self.confirm_btn.isEnabled():
            self.hide_menu()
            self.confirmed.emit()

# ----- Hovedvindue -----

class NotatorMainWindow(QtWidgets.QMainWindow):
    """Hovedklassen for programmet.

    Her samles alle widgets: timer, menu, faner og statuslinje. Layoutet
    er holdt enkelt for at kunne køre på svag hardware. Fonten sættes
    her globalt så alle under-widgets arver JetBrains Mono.
    """
    def __init__(self):
        super().__init__()
        self.setWindowTitle("Notator")
        self.resize(800, 600)
        # Global font for hele applikationen. ``pick_mono_font`` sikrer
        # at der vælges en monospace-font som faktisk findes.
        self.font_family = pick_mono_font()
        base_font = QtGui.QFont(self.font_family, 10)
        self.setFont(base_font)

        # Standard zoom-niveau
        self.scale_factor = 1.0

        # Central widget indeholder timer og faner
        central = QtWidgets.QWidget()
        self.setCentralWidget(central)
        vlayout = QtWidgets.QVBoxLayout(central)
        vlayout.setContentsMargins(0, 0, 0, 0)

        # Topbaren indeholder kun timeren. Hemingway-knappen flyttes til
        # statuslinjen for at rydde op i layoutet.
        top_bar = QtWidgets.QHBoxLayout()
        vlayout.addLayout(top_bar)

        self.timer_widget = TimerWidget()
        self.timer_widget.timeout.connect(self.timer_finished)
        top_bar.addWidget(self.timer_widget)

        # Menuen til tidsvalg placeres lige under timeren og er skjult som standard
        self.timer_menu = TimerMenu()
        self.timer_menu.changed.connect(self._timer_selected)
        self.timer_menu.closed.connect(lambda: self.current_editor().setFocus())
        vlayout.addWidget(
            self.timer_menu, alignment=QtCore.Qt.AlignmentFlag.AlignHCenter
        )

        # Fanelinje
        self.tabs = QtWidgets.QTabWidget()
        vlayout.addWidget(self.tabs)
        self._style_tabs()

        # Filmenu til åben/gem som glider op fra bunden
        self.file_menu = FileMenu()
        self.file_menu.accepted.connect(self._file_action)
        vlayout.addWidget(self.file_menu)

        # Menu til sletning med haiku-beskyttelse
        self.delete_menu = DeleteMenu()
        self.delete_menu.confirmed.connect(self._delete_current_file)
        self.delete_menu.closed.connect(lambda: self.current_editor().setFocus())
        vlayout.addWidget(self.delete_menu)

        # Adskillelseslinje over statusbaren
        sep_layout = QtWidgets.QHBoxLayout()
        sep_layout.setContentsMargins(20, 8, 20, 8)
        line = QtWidgets.QFrame()
        line.setFixedHeight(1)
<<<<<<< HEAD
        line.setStyleSheet(
            "background:qlineargradient(x1:0,y1:0,x2:0,y2:1,stop:0 #555, stop:1 #333);"
        )
        shadow = QtWidgets.QGraphicsDropShadowEffect()
        shadow.setBlurRadius(8)
=======
        line.setStyleSheet("background:#444;")
        shadow = QtWidgets.QGraphicsDropShadowEffect()
        shadow.setBlurRadius(6)
>>>>>>> fdcfffab
        shadow.setOffset(0, -2)
        line.setGraphicsEffect(shadow)
        sep_layout.addWidget(line)
        vlayout.addLayout(sep_layout)

        # Understregning som flyttes når aktiv fane skifter
        self.indicator = QtWidgets.QFrame(self.tabs.tabBar())
        self.indicator.setStyleSheet("background:#4caf50;")
        self.indicator.setFixedHeight(3)
        self.indicator.raise_()
        self.tabs.currentChanged.connect(self._move_indicator)
        self.tabs.tabBar().installEventFilter(self)

        # Statuslinjen nederst viser midlertidige beskeder
        self.status = QtWidgets.QStatusBar()
        self.setStatusBar(self.status)
        # Gør statusbaren mere moderne og med samme farve som editoren
        self.status.setStyleSheet(
            "QStatusBar{background:#1a1a1a;color:#ddd;border:none;border-radius:6px;padding:4px;}"
        )
        shadow = QtWidgets.QGraphicsDropShadowEffect()
        shadow.setBlurRadius(8)
        shadow.setOffset(0, 0)
        self.status.setGraphicsEffect(shadow)

        # Hemingway-knappen lægges til højre i statuslinien
        self.hemi_button = QtWidgets.QToolButton()
        self.hemi_button.setCheckable(True)
        hemi_icon = QtGui.QIcon(os.path.join("icons", "feather.svg"))
        self.hemi_button.setIcon(hemi_icon)
        self.hemi_button.setIconSize(QtCore.QSize(24, 24))
        self.hemi_button.setStyleSheet(
            "QToolButton {background:#2c2c2c;border-radius:4px;}"
            "QToolButton:checked {background:#777;}"
        )
        self.hemi_button.setToolTip("Skift Hemingway Mode")
        self.hemi_button.clicked.connect(self.toggle_hemingway)
        self.status.addPermanentWidget(self.hemi_button)

        # Load tidligere session eller start med en ny fane
        if not self.load_session():
            self.new_tab()

        # Interne tilstande
        self.hemingway = False
        self.last_timer_trigger = 0
        self.last_reset = 0
        self.current_duration = 0
        self.last_save_press = 0

        # Genveje
        self._setup_shortcuts()

        # Efter vinduet er vist skal indikatorbjælken justeres
        QtCore.QTimer.singleShot(0, lambda: self._move_indicator(self.tabs.currentIndex()))

    # ----- Hjælpemetoder -----

    def _setup_shortcuts(self):
        """Opretter tastaturgenveje."""
        shortcuts = [
            ("Ctrl+N", self.new_tab),
            ("Ctrl+O", self.open_file),
            ("Ctrl+S", self.save_file),
            ("Ctrl+Shift+S", self.save_file_as),
            ("Ctrl+W", self.close_current_tab),
            ("Ctrl+Q", self.close),
            ("Ctrl+,", self.prev_tab),
            ("Ctrl+.", self.next_tab),
            ("Ctrl+Alt+Backspace", self.request_delete),
            ("Ctrl+T", self.toggle_timer),
            ("Ctrl+R", self.reset_or_stop_timer),
            ("Ctrl+H", self.toggle_hemingway),
            ("Ctrl+Alt+.", self.toggle_tabbar),
            ("Ctrl++", self.zoom_in),
            ("Ctrl+-", self.zoom_out),
        ]
        for seq, slot in shortcuts:
            sc = QtGui.QShortcut(QtGui.QKeySequence(seq), self)
            sc.setContext(QtCore.Qt.ShortcutContext.ApplicationShortcut)
            sc.activated.connect(slot)

    def eventFilter(self, obj, event):
        """Hold indikatorbjælken synkroniseret ved resize."""
        if obj is self.tabs.tabBar() and event.type() in (
            QtCore.QEvent.Type.Resize,
            QtCore.QEvent.Type.Show,
        ):
            QtCore.QTimer.singleShot(
                0, lambda idx=self.tabs.currentIndex(): self._move_indicator(idx)
            )
        return super().eventFilter(obj, event)

    def _style_tabs(self, padding: int = 4):
        """Stil opsætningen af fanelinjen.

        ``padding`` justeres efter zoom-niveau for at holde
        proportionerne ens. Den grå linje over fanerne fjernes
        ved at fjerne alle kanter.
        """
        bar = self.tabs.tabBar()
        bar.setDrawBase(False)
        self.tabs.setDocumentMode(True)
        font_size = max(6, round(10 * self.scale_factor))
        self.tabs.setStyleSheet(
            "QTabBar {background:#1a1a1a;}"
            f"QTabBar::tab {{background:transparent;padding:{padding}px {padding*3}px;color:#aaa;border:none;font-size:{font_size}pt;}}"
            "QTabBar::tab:selected {color:#fff;}"
            "QTabWidget::pane {border:none;background:#1a1a1a;}"
        )

    def _move_indicator(self, index: int):
        """Flyt den grønne bjælke under den aktive fane med animation."""
        bar = self.tabs.tabBar()
        rect = bar.tabRect(index)
        end = QtCore.QRect(rect.left(), bar.height() - 3, rect.width(), 3)
        anim = QtCore.QPropertyAnimation(self.indicator, b"geometry")
        anim.setDuration(200)
        anim.setStartValue(self.indicator.geometry())
        anim.setEndValue(end)
        anim.start()
        self._indicator_anim = anim

    def current_editor(self) -> NoteTab:
        """Returner det aktive NoteTab-objekt."""
        return self.tabs.currentWidget()

    # ----- Fanehåndtering -----

    def _generate_filename(self) -> str:
        """Lav et tidsstempel-navn i mappen data."""
        data_dir = os.path.join(ROOT_DIR, "data")
        os.makedirs(data_dir, exist_ok=True)
        base = time.strftime("%H%M-%d%m%y")
        name = f"{base}.md"
        path = os.path.join(data_dir, name)
        counter = 1
        while os.path.exists(path):
            name = f"{base}-{counter}.md"
            path = os.path.join(data_dir, name)
            counter += 1
        return path

    def new_tab(self):
        """Opretter en ny tom fane med automatisk filnavn."""
        path = self._generate_filename()
        editor = NoteTab(path)
        index = self.tabs.addTab(editor, os.path.splitext(os.path.basename(path))[0])
        self.tabs.setCurrentIndex(index)
        # Flyt indikatorbjælken til den nye fane
        self._move_indicator(index)
        editor.auto_save()  # gem straks
        editor.setFont(QtGui.QFont(self.font_family, max(6, round(10 * self.scale_factor))))
        editor.set_scale(self.scale_factor)
        self.status.showMessage("Ny note oprettet", 2000)

    def open_file(self):
        """Vis filmenuen for at åbne en fil."""
        self.file_menu.setup("open")
        self.file_menu.show_menu()

    def save_file(self):
        """Gem den aktuelle fane."""
        now = time.time()
        editor = self.current_editor()
        if now - self.last_save_press < 2:
            self.last_save_press = now
            self.save_file_as()
            return
        self.last_save_press = now

        path = getattr(editor, "file_path", None)
        # Hvis filen stadig har et autogenereret navn ønsker vi at
        # spørge brugeren om et bedre navn første gang der gemmes.
        if not path or getattr(editor, "auto_name", False):
            self.save_file_as()
            return
        with open(path, "w", encoding="utf-8") as f:
            f.write(editor.toPlainText())
        self.status.showMessage(f"Gemt {path}", 2000)

    def save_file_as(self):
        """Vis menuen for at gemme under et nyt navn."""
        editor = self.current_editor()
        self.file_menu.setup(
            "save",
            os.path.splitext(os.path.basename(editor.file_path))[0] if editor.file_path else "note",
        )
        self.file_menu.show_menu()

    def _file_action(self, path: str):
        """Håndter resultatet fra filmenuen."""
        if self.file_menu.mode == "open":
            if os.path.exists(path):
                with open(path, "r", encoding="utf-8") as f:
                    text = f.read()
                editor = NoteTab(path)
                editor.auto_name = False
                editor.setText(text)
                index = self.tabs.addTab(editor, os.path.splitext(os.path.basename(path))[0])
                self.tabs.setCurrentIndex(index)
                self._move_indicator(index)
                self.status.showMessage(f"Åbnede {path}", 2000)
            else:
                self.status.showMessage("Filen findes ikke", 2000)
        else:  # save
            editor = self.current_editor()
            with open(path, "w", encoding="utf-8") as f:
                f.write(editor.toPlainText())
            editor.file_path = path
            editor.auto_name = False
            name = os.path.splitext(os.path.basename(path))[0]
            self.tabs.setTabText(self.tabs.currentIndex(), name)
            self._move_indicator(self.tabs.currentIndex())
            self.status.showMessage(f"Gemt som {path}", 2000)

    def close_current_tab(self):
        """Lukker den aktuelle fane."""
        index = self.tabs.currentIndex()
        if index != -1:
            self.tabs.removeTab(index)
            if self.tabs.count() == 0:
                self.new_tab()
            self.status.showMessage("Fane lukket", 2000)
            self._move_indicator(self.tabs.currentIndex())

    def prev_tab(self):
        """Skift til forrige fane."""
        index = self.tabs.currentIndex()
        if index > 0:
            self.tabs.setCurrentIndex(index - 1)
            self._move_indicator(index - 1)

    def next_tab(self):
        """Skift til næste fane."""
        index = self.tabs.currentIndex()
        if index < self.tabs.count() - 1:
            self.tabs.setCurrentIndex(index + 1)
            self._move_indicator(index + 1)

    def toggle_tabbar(self):
        """Skjul eller vis fanelinjen med slide-animation."""
        bar = self.tabs.tabBar()
        end = bar.sizeHint().height()
        anim = QtCore.QPropertyAnimation(bar, b"maximumHeight")
        if bar.isVisible():
            anim.setStartValue(bar.height())
            anim.setEndValue(0)
            anim.finished.connect(lambda: bar.setVisible(False))
            self.indicator.hide()
        else:
            bar.setVisible(True)
            anim.setStartValue(0)
            anim.setEndValue(end)
            self.indicator.show()
            anim.finished.connect(lambda: self._move_indicator(self.tabs.currentIndex()))
        anim.setDuration(200)
        anim.start()
        self._tabbar_anim = anim

    # ----- Sletning af filer -----

    def request_delete(self):
        """Vis menuen der kræver et haiku før sletning."""
        self.delete_menu.show_menu()

    def _delete_current_file(self):
        """Slet den aktuelle fil og lukk fanen."""
        editor = self.current_editor()
        path = getattr(editor, "file_path", "")
        if path and os.path.exists(path):
            try:
                os.remove(path)
            except OSError:
                self.status.showMessage("Kunne ikke slette filen", 2000)
                return
        self.close_current_tab()
        self.status.showMessage("Ordene falder. Tomheden vinder.", 2000)

    # ----- Skalering -----

    def zoom_in(self):
        self._apply_scale(1.1)

    def zoom_out(self):
        self._apply_scale(0.9)

    def _apply_scale(self, factor: float):
        self.scale_factor *= factor
        font_size = max(6, round(10 * self.scale_factor))
        font = QtGui.QFont(self.font_family, font_size)
        self.setFont(font)
        self.tabs.tabBar().setFont(font)
        self.status.setFont(font)
        self.timer_widget.update_font(int(16 * self.scale_factor))
        padding = int(4 * self.scale_factor)
        self._style_tabs(padding)
        for i in range(self.tabs.count()):
            editor = self.tabs.widget(i)
            editor.setFont(font)
            editor.set_scale(self.scale_factor)
            editor.highlighter.rehighlight()
        QtCore.QTimer.singleShot(
            0, lambda idx=self.tabs.currentIndex(): self._move_indicator(idx)
        )

    # ----- Timerfunktioner -----

    def toggle_timer(self):
        """Vis eller skjul timer-menuen."""
        if self.timer_menu.isVisible():
            self.timer_menu.hide_menu()
        else:
            self.timer_menu.show_menu()

    def _timer_selected(self, seconds: int):
        """Start timeren med den valgte længde fra menuen."""
        if seconds:
            self.timer_widget.start(seconds)
            self.current_duration = seconds
            self.status.showMessage(
                f"Timer startet: {self.current_duration} sek", 2000
            )

    def reset_or_stop_timer(self):
        """Resetter timeren eller stopper den ved dobbelttryk."""
        now = time.time()
        if now - self.last_reset < 2:
            self.timer_widget.reset()
            self.status.showMessage("Timer stoppet", 2000)
            self.current_duration = 0
        else:
            if self.current_duration:
                self.timer_widget.start(self.current_duration)
                self.status.showMessage("Timer genstartet", 2000)
        self.last_reset = now

    def timer_finished(self):
        """Vis besked når tiden er gået."""
        self.status.showMessage("Tiden er gået", 5000)

    # ----- Hemmingway-tilstand -----

    def toggle_hemingway(self):
        """Aktiver eller deaktiver Hemingway Mode.

        Hemmingway-tilstand forhindrer brugeren i at slette tekst eller
        bevæge markøren bagud. Funktionen kan slås til via genvejen
        ``Ctrl+H`` eller ved at klikke på pen-knappen i øverste højre hjørne.
        """
        self.hemingway = not self.hemingway
        for i in range(self.tabs.count()):
            editor = self.tabs.widget(i)
            editor.hemingway = self.hemingway
        # Synkroniser knappen med den interne tilstand
        self.hemi_button.setChecked(self.hemingway)
        tilstand = "aktiveret" if self.hemingway else "deaktiveret"
        self.status.showMessage(f"Hemmingway {tilstand}", 2000)

    # ----- Gem og genskab session -----

    def closeEvent(self, event: QtGui.QCloseEvent) -> None:
        self.save_session()
        super().closeEvent(event)

    def save_session(self):
        """Gemmer information om den aktuelle session.

        Denne metode kaldes når vinduet lukkes og skriver en JSON-fil
        med stien til alle åbne filer, hvilken fane der var aktiv samt
        det nuværende zoom-niveau. Ved næste opstart kan ``load_session``
        bruge disse oplysninger til at genskabe arbejdsfladen.
        """
        data = {
            "files": [self.tabs.widget(i).file_path for i in range(self.tabs.count())],
            "current": self.tabs.currentIndex(),
            "scale": self.scale_factor,
        }
        with open("session.json", "w", encoding="utf-8") as f:
            json.dump(data, f)

    def load_session(self) -> bool:
        """Forsøg at genskabe en tidligere session.

        Returnerer ``True`` hvis en session blev indlæst, ellers ``False``.
        Det betyder at programmet kan starte med tomme faner hvis der
        ikke eksisterer en ``session.json``. Metoden kigger på hver fil,
        åbner den hvis den findes, og genopretter også zoom-niveauet.
        """
        try:
            with open("session.json", "r", encoding="utf-8") as f:
                data = json.load(f)
        except FileNotFoundError:
            return False
        files = data.get("files", [])
        if not files:
            return False
        for path in files:
            if os.path.exists(path):
                with open(path, "r", encoding="utf-8") as f:
                    text = f.read()
                editor = NoteTab(path)
                editor.auto_name = False
                editor.setText(text)
                self.tabs.addTab(editor, os.path.splitext(os.path.basename(path))[0])
        self.tabs.setCurrentIndex(min(data.get("current", 0), self.tabs.count()-1))
        self.scale_factor = data.get("scale", 1.0)
        self._apply_scale(1)  # anvend nuværende skala
        self._move_indicator(self.tabs.currentIndex())
        return True

# ----- Programstart -----

def main():
    app = QtWidgets.QApplication(sys.argv)
    dark = QtGui.QPalette()
    dark.setColor(QtGui.QPalette.ColorRole.Window, QtGui.QColor("#121212"))
    dark.setColor(QtGui.QPalette.ColorRole.Base, QtGui.QColor("#121212"))
    dark.setColor(QtGui.QPalette.ColorRole.Text, QtGui.QColor("#e6e6e6"))
    app.setPalette(dark)
    window = NotatorMainWindow()
    window.show()
    sys.exit(app.exec())

if __name__ == "__main__":
    main()<|MERGE_RESOLUTION|>--- conflicted
+++ resolved
@@ -786,17 +786,11 @@
         sep_layout.setContentsMargins(20, 8, 20, 8)
         line = QtWidgets.QFrame()
         line.setFixedHeight(1)
-<<<<<<< HEAD
         line.setStyleSheet(
             "background:qlineargradient(x1:0,y1:0,x2:0,y2:1,stop:0 #555, stop:1 #333);"
         )
         shadow = QtWidgets.QGraphicsDropShadowEffect()
         shadow.setBlurRadius(8)
-=======
-        line.setStyleSheet("background:#444;")
-        shadow = QtWidgets.QGraphicsDropShadowEffect()
-        shadow.setBlurRadius(6)
->>>>>>> fdcfffab
         shadow.setOffset(0, -2)
         line.setGraphicsEffect(shadow)
         sep_layout.addWidget(line)
