--- conflicted
+++ resolved
@@ -1334,11 +1334,7 @@
         if not self.load_session():
             self.new_tab()
             self.apply_fixed_scale()
-<<<<<<< HEAD
-
-=======
-          
->>>>>>> 06f8f2f3
+            
         # Genveje
         self._setup_shortcuts()
 
@@ -1558,11 +1554,7 @@
                 editor.typed.connect(self._user_typed)
                 editor.auto_name = False
                 editor.setText(text)
-<<<<<<< HEAD
                 if getattr(self, "blind_typing", False) and not getattr(self, "blind_visible", False):
-=======
-                if self.blind_typing and not self.blind_visible:
->>>>>>> 06f8f2f3
                     editor.set_blind(True)
                 index = self.tabs.addTab(editor, os.path.splitext(os.path.basename(path))[0])
                 self.tabs.setCurrentIndex(index)
@@ -1921,11 +1913,7 @@
                 editor.typed.connect(self._user_typed)
                 editor.auto_name = False
                 editor.setText(text)
-<<<<<<< HEAD
                 if getattr(self, "blind_typing", False) and not getattr(self, "blind_visible", False):
-=======
-                if self.blind_typing and not self.blind_visible:
->>>>>>> 06f8f2f3
                     editor.set_blind(True)
                 self.tabs.addTab(editor, os.path.splitext(os.path.basename(path))[0])
         self.tabs.setCurrentIndex(min(data.get("current", 0), self.tabs.count()-1))
