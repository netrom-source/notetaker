# Notator - en minimalistisk skrivemaskine
# ---------------------------------------
# Denne kode implementerer et simpelt skriveprogram i PyQt6.
# Programmet er designet til at køre på en Raspberry Pi 3a+
# og er derfor holdt så letvægts som muligt.
# Hver del af koden er grundigt kommenteret på dansk
# for at hjælpe både AI og mennesker med at forstå logikken.

import sys
import os
import time
from PyQt6 import QtWidgets, QtCore, QtGui

<<<<<<< HEAD
# Fremhæv Markdown under skrivning
class MarkdownHighlighter(QtGui.QSyntaxHighlighter):
    """En simpel highlighter der viser Markdown-formatering direkte."""

    def __init__(self, parent=None):
        super().__init__(parent)
        self.bold_format = QtGui.QTextCharFormat()
        self.bold_format.setFontWeight(QtGui.QFont.Weight.Bold)

        self.italic_format = QtGui.QTextCharFormat()
        self.italic_format.setFontItalic(True)

        self.heading_format = QtGui.QTextCharFormat()
        self.heading_format.setFontWeight(QtGui.QFont.Weight.Bold)
        self.heading_format.setForeground(QtGui.QBrush(QtGui.QColor("#e0e0e0")))

    def highlightBlock(self, text: str) -> None:
        # **fed**
        bold = QtCore.QRegularExpression(r"\*\*(.+?)\*\*")
        it = bold.globalMatch(text)
        while it.hasNext():
            match = it.next()
            self.setFormat(match.capturedStart(1), match.capturedLength(1), self.bold_format)

        # *kursiv*
        italic = QtCore.QRegularExpression(r"(?<!\*)\*(?!\s)(.+?)(?<!\s)\*(?!\*)")
        it = italic.globalMatch(text)
        while it.hasNext():
            match = it.next()
            self.setFormat(match.capturedStart(1), match.capturedLength(1), self.italic_format)

        # overskrifter med #
        heading = QtCore.QRegularExpression(r"^(#+)\s+(.*)")
        match = heading.match(text)
        if match.hasMatch():
            self.setFormat(match.capturedStart(2), match.capturedLength(2), self.heading_format)

=======
>>>>>>> e1da2d44
# ----- Hjælpeklasser -----

class NoteTab(QtWidgets.QTextEdit):
    """En teksteditor der kan blokere sletning i Hemmingway-tilstand."""
    def __init__(self, parent=None):
        super().__init__(parent)
<<<<<<< HEAD
        self.hemingway = False  # Hvis sand, blokeres sletning og navigation bagud
        self.setFont(QtGui.QFont("JetBrains Mono", 10))
        self.setStyleSheet("background:#2b2b2b;color:#e6e6e6")
        self.highlighter = MarkdownHighlighter(self.document())
    def keyPressEvent(self, event: QtGui.QKeyEvent):
        if self.hemingway:
            blocked = [QtCore.Qt.Key.Key_Backspace,
                       QtCore.Qt.Key.Key_Delete,
                       QtCore.Qt.Key.Key_Left,
                       QtCore.Qt.Key.Key_Up]
            if event.key() in blocked:
                # Bloker sletning og bevægelse bagud
                return
=======
        self.hemingway = False  # Hvis sand, blokeres tilbage- og delete-tasterne
    def keyPressEvent(self, event: QtGui.QKeyEvent):
        if self.hemingway and event.key() in (QtCore.Qt.Key.Key_Backspace,
                                              QtCore.Qt.Key.Key_Delete):
            # Ignorér forsøg på at slette i Hemmingway-tilstand
            return
>>>>>>> e1da2d44
        super().keyPressEvent(event)

class TimerWidget(QtWidgets.QLabel):
    """Et simpelt nedtællingsur øverst i vinduet."""
    timeout = QtCore.pyqtSignal()  # Signal der udsendes når tiden er gået

    def __init__(self, parent=None):
        super().__init__(parent)
        self.setAlignment(QtCore.Qt.AlignmentFlag.AlignCenter)
        self.setStyleSheet("font-size: 16pt; padding: 4px;")
        self._duration = 0
        self._remaining = 0
        self._timer = QtCore.QTimer(self)
        self._timer.timeout.connect(self._update_time)
        self.hide()  # Timeren er skjult indtil den startes

    def start(self, seconds: int):
        """Start en nedtælling på det angivne antal sekunder."""
        self._duration = seconds
        self._remaining = seconds
        self._update_label()
        self.show()
        self._timer.start(1000)  # opdater hvert sekund

    def reset(self):
        """Stop og nulstil timeren."""
        self._timer.stop()
        self.hide()

    def _update_time(self):
        self._remaining -= 1
        if self._remaining <= 0:
            self.timeout.emit()
            self.reset()
        else:
            self._update_label()

    def _update_label(self):
        mins, secs = divmod(self._remaining, 60)
        self.setText(f"{mins:02d}:{secs:02d}")

class TimerDialog(QtWidgets.QDialog):
    """Dialog til valg af timerens længde."""

<<<<<<< HEAD
    # Prædefinerede tider i sekunder
    presets = [30, 3*60, 7*60, 11*60]
=======
    presets = [5*60, 15*60, 25*60]  # forhåndsdefinerede tider i sekunder
>>>>>>> e1da2d44

    def __init__(self, parent=None):
        super().__init__(parent)
        self.setWindowTitle("Vælg tid")
        self.setWindowModality(QtCore.Qt.WindowModality.ApplicationModal)
        self.setLayout(QtWidgets.QVBoxLayout())
        self.buttons = []
        for seconds in self.presets:
            btn = QtWidgets.QPushButton(self._fmt(seconds))
            self.layout().addWidget(btn)
            self.buttons.append(btn)
        self.custom_input = QtWidgets.QLineEdit()
<<<<<<< HEAD
        self.custom_input.setPlaceholderText("Skriv antal sekunder...")
=======
        self.custom_input.setPlaceholderText("Skriv antal minutter...")
>>>>>>> e1da2d44
        self.layout().addWidget(self.custom_input)
        self.selected_seconds = None

        # Tastaturnavigation mellem knapper med piletaster
        for btn in self.buttons:
            btn.setFocusPolicy(QtCore.Qt.FocusPolicy.StrongFocus)
        self.custom_input.setFocusPolicy(QtCore.Qt.FocusPolicy.StrongFocus)

        # Knappernes handling
        for btn in self.buttons:
            btn.clicked.connect(self._preset_chosen)
        self.custom_input.returnPressed.connect(self._custom_chosen)
<<<<<<< HEAD
        self.custom_input.installEventFilter(self)

    def _preset_chosen(self):
        text = self.sender().text()
        value = int(text.split(' ')[0])
        if 'sek' in text:
            self.selected_seconds = value
        else:
            self.selected_seconds = value * 60
=======

    def _preset_chosen(self):
        text = self.sender().text()
        minutes = int(text.split(' ')[0])
        self.selected_seconds = minutes * 60
>>>>>>> e1da2d44
        self.accept()

    def _custom_chosen(self):
        try:
<<<<<<< HEAD
            self.selected_seconds = int(self.custom_input.text())
=======
            minutes = int(self.custom_input.text())
            self.selected_seconds = minutes * 60
>>>>>>> e1da2d44
            self.accept()
        except ValueError:
            QtWidgets.QMessageBox.warning(self, "Ugyldigt tal",
                                          "Indtast et heltal for minutter")

<<<<<<< HEAD
    def eventFilter(self, obj, event):
        """Sørger for at man kan gå tilbage til presets med pil op."""
        if obj is self.custom_input and event.type() == QtCore.QEvent.Type.KeyPress:
            if event.key() == QtCore.Qt.Key.Key_Up:
                self.buttons[-1].setFocus()
                return True
            if event.key() == QtCore.Qt.Key.Key_Down:
                return True  # lås fokus
        return super().eventFilter(obj, event)

    @staticmethod
    def _fmt(seconds: int) -> str:
        if seconds < 60:
            return f"{seconds} sek"
        else:
            return f"{seconds//60} min"
=======
    @staticmethod
    def _fmt(seconds: int) -> str:
        return f"{seconds//60} minutter"
>>>>>>> e1da2d44

# ----- Hovedvindue -----

class NotatorMainWindow(QtWidgets.QMainWindow):
    """Hovedklassen for programmet."""
    def __init__(self):
        super().__init__()
        self.setWindowTitle("Notator")
        self.resize(800, 600)

        # Central widget indeholder timer og faner
        central = QtWidgets.QWidget()
        self.setCentralWidget(central)
        vlayout = QtWidgets.QVBoxLayout(central)
        vlayout.setContentsMargins(0, 0, 0, 0)

        # Timer øverst
        self.timer_widget = TimerWidget()
<<<<<<< HEAD
        self.timer_widget.timeout.connect(self.timer_finished)
=======
>>>>>>> e1da2d44
        vlayout.addWidget(self.timer_widget)

        # Fanelinje
        self.tabs = QtWidgets.QTabWidget()
        vlayout.addWidget(self.tabs)

        # Statuslinje nederst
        self.status = QtWidgets.QStatusBar()
        self.setStatusBar(self.status)
<<<<<<< HEAD
        self.hemi_label = QtWidgets.QLabel("")
        self.status.addPermanentWidget(self.hemi_label)
=======
>>>>>>> e1da2d44

        # Start med en enkelt tom fane
        self.new_tab()

        # Interne tilstande
        self.hemingway = False
        self.last_timer_trigger = 0
<<<<<<< HEAD
        self.last_reset = 0
        self.current_duration = 0
=======
>>>>>>> e1da2d44

        # Genveje
        self._setup_shortcuts()

    # ----- Hjælpemetoder -----

    def _setup_shortcuts(self):
        """Opretter tastaturgenveje."""
        QtGui.QShortcut(QtGui.QKeySequence("Ctrl+N"), self, self.new_tab)
        QtGui.QShortcut(QtGui.QKeySequence("Ctrl+O"), self, self.open_file)
        QtGui.QShortcut(QtGui.QKeySequence("Ctrl+S"), self, self.save_file)
        QtGui.QShortcut(QtGui.QKeySequence("Ctrl+Shift+S"), self, self.save_file_as)
        QtGui.QShortcut(QtGui.QKeySequence("Ctrl+W"), self, self.close_current_tab)
        QtGui.QShortcut(QtGui.QKeySequence("Ctrl+Q"), self, self.close)
        QtGui.QShortcut(QtGui.QKeySequence("Ctrl+,"), self, self.prev_tab)
        QtGui.QShortcut(QtGui.QKeySequence("Ctrl+."), self, self.next_tab)
        QtGui.QShortcut(QtGui.QKeySequence("Ctrl+T"), self, self.toggle_timer)
<<<<<<< HEAD
        QtGui.QShortcut(QtGui.QKeySequence("Ctrl+R"), self, self.reset_or_stop_timer)
        QtGui.QShortcut(QtGui.QKeySequence("Ctrl+H"), self, self.toggle_hemingway)
        QtGui.QShortcut(QtGui.QKeySequence("Ctrl+Alt+."), self, self.toggle_tabbar)
=======
        QtGui.QShortcut(QtGui.QKeySequence("Ctrl+H"), self, self.toggle_hemingway)
        QtGui.QShortcut(QtGui.QKeySequence("F11"), self, self.toggle_tabbar)
>>>>>>> e1da2d44

    def current_editor(self) -> NoteTab:
        """Returner det aktive NoteTab-objekt."""
        return self.tabs.currentWidget()

    # ----- Fanehåndtering -----

    def new_tab(self):
        """Opretter en ny tom fane."""
        editor = NoteTab()
        index = self.tabs.addTab(editor, "Untitled")
        self.tabs.setCurrentIndex(index)
        self.status.showMessage("Ny note oprettet", 2000)

    def open_file(self):
        """Åbn en eksisterende tekstfil i en ny fane."""
        path, _ = QtWidgets.QFileDialog.getOpenFileName(self, "Åbn fil",
                                                         os.getcwd(),
                                                         "Tekstfiler (*.txt);")
        if path:
            with open(path, 'r', encoding='utf-8') as f:
                text = f.read()
            editor = NoteTab()
            editor.setText(text)
            index = self.tabs.addTab(editor, os.path.basename(path))
            self.tabs.setCurrentIndex(index)
            editor.file_path = path
            self.status.showMessage(f"Åbnede {path}", 2000)

    def save_file(self):
        """Gem den aktuelle fane."""
        editor = self.current_editor()
        path = getattr(editor, 'file_path', None)
        if not path:
            self.save_file_as()
            return
        with open(path, 'w', encoding='utf-8') as f:
            f.write(editor.toPlainText())
        self.status.showMessage(f"Gemt {path}", 2000)

    def save_file_as(self):
        """Gem den aktuelle fane som en ny fil."""
        editor = self.current_editor()
        path, _ = QtWidgets.QFileDialog.getSaveFileName(self, "Gem som",
                                                         os.getcwd(),
                                                         "Tekstfiler (*.txt)")
        if path:
            with open(path, 'w', encoding='utf-8') as f:
                f.write(editor.toPlainText())
            editor.file_path = path
            self.tabs.setTabText(self.tabs.currentIndex(),
                                 os.path.basename(path))
            self.status.showMessage(f"Gemt som {path}", 2000)

    def close_current_tab(self):
        """Lukker den aktuelle fane."""
        index = self.tabs.currentIndex()
        if index != -1:
            self.tabs.removeTab(index)
            if self.tabs.count() == 0:
                self.new_tab()
            self.status.showMessage("Fane lukket", 2000)

    def prev_tab(self):
        """Skift til forrige fane."""
        index = self.tabs.currentIndex()
        if index > 0:
            self.tabs.setCurrentIndex(index - 1)

    def next_tab(self):
        """Skift til næste fane."""
        index = self.tabs.currentIndex()
        if index < self.tabs.count() - 1:
            self.tabs.setCurrentIndex(index + 1)

    def toggle_tabbar(self):
        """Skjul eller vis fanelinjen."""
        bar = self.tabs.tabBar()
        bar.setVisible(not bar.isVisible())

    # ----- Timerfunktioner -----

    def toggle_timer(self):
<<<<<<< HEAD
        """Åbn dialogen til valg af tid."""
        self.show_timer_dialog()
=======
        """Håndter Ctrl+T: Åbn dialog eller nulstil."""
        now = time.time()
        if now - self.last_timer_trigger < 1:  # double tap
            self.timer_widget.reset()
            self.status.showMessage("Timer nulstillet", 2000)
        else:
            self.show_timer_dialog()
        self.last_timer_trigger = now
>>>>>>> e1da2d44

    def show_timer_dialog(self):
        """Vis dialogen hvor brugeren vælger tiden."""
        dialog = TimerDialog(self)
        if dialog.exec():
            seconds = dialog.selected_seconds
            if seconds:
                self.timer_widget.start(seconds)
<<<<<<< HEAD
                self.current_duration = seconds
                self.status.showMessage(f"Timer startet: {self.current_duration} sek", 2000)

    def reset_or_stop_timer(self):
        """Resetter timeren eller stopper den ved dobbelttryk."""
        now = time.time()
        if now - self.last_reset < 2:
            self.timer_widget.reset()
            self.status.showMessage("Timer stoppet", 2000)
            self.current_duration = 0
        else:
            if self.current_duration:
                self.timer_widget.start(self.current_duration)
                self.status.showMessage("Timer genstartet", 2000)
        self.last_reset = now

    def timer_finished(self):
        """Vis besked når tiden er gået."""
        self.status.showMessage("Tiden er gået", 5000)
=======
                self.status.showMessage(f"Timer startet: {seconds//60} min", 2000)
>>>>>>> e1da2d44

    # ----- Hemmingway-tilstand -----

    def toggle_hemingway(self):
        """Slå Hemmingway-tilstand til eller fra."""
        self.hemingway = not self.hemingway
        for i in range(self.tabs.count()):
            editor = self.tabs.widget(i)
            editor.hemingway = self.hemingway
        tilstand = "aktiveret" if self.hemingway else "deaktiveret"
<<<<<<< HEAD
        self.hemi_label.setText(f"Hemingway: {tilstand}")
=======
>>>>>>> e1da2d44
        self.status.showMessage(f"Hemmingway {tilstand}", 2000)

# ----- Programstart -----

def main():
    app = QtWidgets.QApplication(sys.argv)
    window = NotatorMainWindow()
    window.show()
    sys.exit(app.exec())

if __name__ == "__main__":
    main()<|MERGE_RESOLUTION|>--- conflicted
+++ resolved
@@ -11,7 +11,6 @@
 import time
 from PyQt6 import QtWidgets, QtCore, QtGui
 
-<<<<<<< HEAD
 # Fremhæv Markdown under skrivning
 class MarkdownHighlighter(QtGui.QSyntaxHighlighter):
     """En simpel highlighter der viser Markdown-formatering direkte."""
@@ -49,15 +48,13 @@
         if match.hasMatch():
             self.setFormat(match.capturedStart(2), match.capturedLength(2), self.heading_format)
 
-=======
->>>>>>> e1da2d44
+
 # ----- Hjælpeklasser -----
 
 class NoteTab(QtWidgets.QTextEdit):
     """En teksteditor der kan blokere sletning i Hemmingway-tilstand."""
     def __init__(self, parent=None):
         super().__init__(parent)
-<<<<<<< HEAD
         self.hemingway = False  # Hvis sand, blokeres sletning og navigation bagud
         self.setFont(QtGui.QFont("JetBrains Mono", 10))
         self.setStyleSheet("background:#2b2b2b;color:#e6e6e6")
@@ -71,14 +68,6 @@
             if event.key() in blocked:
                 # Bloker sletning og bevægelse bagud
                 return
-=======
-        self.hemingway = False  # Hvis sand, blokeres tilbage- og delete-tasterne
-    def keyPressEvent(self, event: QtGui.QKeyEvent):
-        if self.hemingway and event.key() in (QtCore.Qt.Key.Key_Backspace,
-                                              QtCore.Qt.Key.Key_Delete):
-            # Ignorér forsøg på at slette i Hemmingway-tilstand
-            return
->>>>>>> e1da2d44
         super().keyPressEvent(event)
 
 class TimerWidget(QtWidgets.QLabel):
@@ -123,12 +112,8 @@
 class TimerDialog(QtWidgets.QDialog):
     """Dialog til valg af timerens længde."""
 
-<<<<<<< HEAD
     # Prædefinerede tider i sekunder
     presets = [30, 3*60, 7*60, 11*60]
-=======
-    presets = [5*60, 15*60, 25*60]  # forhåndsdefinerede tider i sekunder
->>>>>>> e1da2d44
 
     def __init__(self, parent=None):
         super().__init__(parent)
@@ -141,11 +126,7 @@
             self.layout().addWidget(btn)
             self.buttons.append(btn)
         self.custom_input = QtWidgets.QLineEdit()
-<<<<<<< HEAD
         self.custom_input.setPlaceholderText("Skriv antal sekunder...")
-=======
-        self.custom_input.setPlaceholderText("Skriv antal minutter...")
->>>>>>> e1da2d44
         self.layout().addWidget(self.custom_input)
         self.selected_seconds = None
 
@@ -158,7 +139,6 @@
         for btn in self.buttons:
             btn.clicked.connect(self._preset_chosen)
         self.custom_input.returnPressed.connect(self._custom_chosen)
-<<<<<<< HEAD
         self.custom_input.installEventFilter(self)
 
     def _preset_chosen(self):
@@ -168,29 +148,16 @@
             self.selected_seconds = value
         else:
             self.selected_seconds = value * 60
-=======
-
-    def _preset_chosen(self):
-        text = self.sender().text()
-        minutes = int(text.split(' ')[0])
-        self.selected_seconds = minutes * 60
->>>>>>> e1da2d44
         self.accept()
 
     def _custom_chosen(self):
         try:
-<<<<<<< HEAD
             self.selected_seconds = int(self.custom_input.text())
-=======
-            minutes = int(self.custom_input.text())
-            self.selected_seconds = minutes * 60
->>>>>>> e1da2d44
             self.accept()
         except ValueError:
             QtWidgets.QMessageBox.warning(self, "Ugyldigt tal",
                                           "Indtast et heltal for minutter")
 
-<<<<<<< HEAD
     def eventFilter(self, obj, event):
         """Sørger for at man kan gå tilbage til presets med pil op."""
         if obj is self.custom_input and event.type() == QtCore.QEvent.Type.KeyPress:
@@ -207,11 +174,6 @@
             return f"{seconds} sek"
         else:
             return f"{seconds//60} min"
-=======
-    @staticmethod
-    def _fmt(seconds: int) -> str:
-        return f"{seconds//60} minutter"
->>>>>>> e1da2d44
 
 # ----- Hovedvindue -----
 
@@ -230,10 +192,7 @@
 
         # Timer øverst
         self.timer_widget = TimerWidget()
-<<<<<<< HEAD
         self.timer_widget.timeout.connect(self.timer_finished)
-=======
->>>>>>> e1da2d44
         vlayout.addWidget(self.timer_widget)
 
         # Fanelinje
@@ -243,11 +202,8 @@
         # Statuslinje nederst
         self.status = QtWidgets.QStatusBar()
         self.setStatusBar(self.status)
-<<<<<<< HEAD
         self.hemi_label = QtWidgets.QLabel("")
         self.status.addPermanentWidget(self.hemi_label)
-=======
->>>>>>> e1da2d44
 
         # Start med en enkelt tom fane
         self.new_tab()
@@ -255,11 +211,8 @@
         # Interne tilstande
         self.hemingway = False
         self.last_timer_trigger = 0
-<<<<<<< HEAD
         self.last_reset = 0
         self.current_duration = 0
-=======
->>>>>>> e1da2d44
 
         # Genveje
         self._setup_shortcuts()
@@ -277,14 +230,9 @@
         QtGui.QShortcut(QtGui.QKeySequence("Ctrl+,"), self, self.prev_tab)
         QtGui.QShortcut(QtGui.QKeySequence("Ctrl+."), self, self.next_tab)
         QtGui.QShortcut(QtGui.QKeySequence("Ctrl+T"), self, self.toggle_timer)
-<<<<<<< HEAD
         QtGui.QShortcut(QtGui.QKeySequence("Ctrl+R"), self, self.reset_or_stop_timer)
         QtGui.QShortcut(QtGui.QKeySequence("Ctrl+H"), self, self.toggle_hemingway)
         QtGui.QShortcut(QtGui.QKeySequence("Ctrl+Alt+."), self, self.toggle_tabbar)
-=======
-        QtGui.QShortcut(QtGui.QKeySequence("Ctrl+H"), self, self.toggle_hemingway)
-        QtGui.QShortcut(QtGui.QKeySequence("F11"), self, self.toggle_tabbar)
->>>>>>> e1da2d44
 
     def current_editor(self) -> NoteTab:
         """Returner det aktive NoteTab-objekt."""
@@ -368,19 +316,8 @@
     # ----- Timerfunktioner -----
 
     def toggle_timer(self):
-<<<<<<< HEAD
         """Åbn dialogen til valg af tid."""
         self.show_timer_dialog()
-=======
-        """Håndter Ctrl+T: Åbn dialog eller nulstil."""
-        now = time.time()
-        if now - self.last_timer_trigger < 1:  # double tap
-            self.timer_widget.reset()
-            self.status.showMessage("Timer nulstillet", 2000)
-        else:
-            self.show_timer_dialog()
-        self.last_timer_trigger = now
->>>>>>> e1da2d44
 
     def show_timer_dialog(self):
         """Vis dialogen hvor brugeren vælger tiden."""
@@ -389,7 +326,6 @@
             seconds = dialog.selected_seconds
             if seconds:
                 self.timer_widget.start(seconds)
-<<<<<<< HEAD
                 self.current_duration = seconds
                 self.status.showMessage(f"Timer startet: {self.current_duration} sek", 2000)
 
@@ -409,9 +345,6 @@
     def timer_finished(self):
         """Vis besked når tiden er gået."""
         self.status.showMessage("Tiden er gået", 5000)
-=======
-                self.status.showMessage(f"Timer startet: {seconds//60} min", 2000)
->>>>>>> e1da2d44
 
     # ----- Hemmingway-tilstand -----
 
@@ -422,10 +355,7 @@
             editor = self.tabs.widget(i)
             editor.hemingway = self.hemingway
         tilstand = "aktiveret" if self.hemingway else "deaktiveret"
-<<<<<<< HEAD
         self.hemi_label.setText(f"Hemingway: {tilstand}")
-=======
->>>>>>> e1da2d44
         self.status.showMessage(f"Hemmingway {tilstand}", 2000)
 
 # ----- Programstart -----
